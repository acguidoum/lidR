--- conflicted
+++ resolved
@@ -20,7 +20,7 @@
 Depends:
     R (>= 3.1.0),methods
 Imports:
-<<<<<<< HEAD
+    BH,
     concaveman,
     data.table,
     future,
@@ -43,11 +43,6 @@
     stats,
     tools,
     utils
-=======
-    rlas (>= 1.1.10),rgl,stats,utils,grDevices,tools,raster,rgeos,
-    data.table,Rcpp,lazyeval,geometry,gstat,sp,settings,gdalUtils,
-    memoise,mapview,mapedit,RANN,future,BH
->>>>>>> ed7770b8
 Suggests:
     rgdal,
     testthat,
@@ -55,11 +50,7 @@
     hexbin
 LazyData: true
 RoxygenNote: 6.0.1
-<<<<<<< HEAD
-LinkingTo: Rcpp
-=======
-LinkingTo: Rcpp,RcppProgress,RcppArmadillo
->>>>>>> ed7770b8
+LinkingTo: Rcpp,RcppArmadillo
 Encoding: UTF-8
 ByteCompile: true
 biocViews: 
