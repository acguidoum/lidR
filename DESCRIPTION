Package: lidR
Type: Package
Title: Airborne LiDAR Data Manipulation and Visualization for Forestry
    Applications
Version: 1.6.0
Date: 2018-05-12
Authors@R: c(
    person("Jean-Romain", "Roussel", email = "jean-romain.roussel.1@ulaval.ca", role = c("aut", "cre", "cph")),
    person("David", "Auty", email = "", role = c("aut", "ctb"), comment = "Reviews the documentation"),
    person("Florian", "De Boissieu", email = "", role = ("ctb"), comment = "Fixed bugs and improved catalog features"),
    person("Andrew", "Sánchez Meador", email = "", role = ("ctb"), comment = "Implemented lassnags"))
Description: Airborne LiDAR (Light Detection and Ranging) interface for data
    manipulation and visualization. Read/write 'las' and 'laz' files, computation
    of metrics in area based approach, point filtering, artificial point reduction,
    classification from geographic data, normalization, individual tree segmentation
    and other manipulations.
URL: https://github.com/Jean-Romain/lidR
BugReports: https://github.com/Jean-Romain/lidR/issues
License: GPL-3
Depends:
    R (>= 3.1.0),methods
Imports:
<<<<<<< HEAD
    BH,
=======
    assertive,
>>>>>>> 746ab636
    concaveman,
    data.table,
    future,
    gdalUtils,
    geometry,
    glue,
    grDevices,
    gstat,
    lazyeval,
    mapview,
    mapedit,
    memoise,
    RANN,
    raster,
    Rcpp,
    rgeos,
    rgl,
    rlas (>= 1.1.10),
    settings,
    sp,
    stats,
    tools,
    utils
Suggests:
    rgdal,
    testthat,
    EBImage,
    hexbin
LazyData: true
RoxygenNote: 6.0.1
LinkingTo: Rcpp,RcppArmadillo
Encoding: UTF-8
ByteCompile: true
biocViews: 
Collate: 
    'RcppExports.R'
    'catalog_apply.r'
    'catalog_index.r'
    'catalog_laxindex.r'
    'catalog_makecluster.r'
    'catalog_query.r'
    'catalog_reshape.r'
    'catalog_select.r'
    'class-lasheader.r'
    'class-las.r'
    'class-lascatalog.r'
    'class-lascluster.r'
    'clusters_apply.r'
    'constant.R'
    'deprecated.r'
    'grid_canopy.r'
    'grid_catalog.r'
    'grid_density.r'
    'grid_hexametrics.r'
    'grid_metrics.r'
    'grid_metrics3d.r'
    'grid_terrain.r'
    'grid_tincanopy.r'
    'lasaggreagte.r'
    'lasclassify.r'
    'lasclip.r'
    'lascolor.r'
    'lasfilter.r'
    'lasfilterdecimate.r'
    'lasfiltersurfacepoints.r'
    'lasground.r'
    'lasindentify.r'
    'lasmetrics.r'
    'lasnormalize.r'
    'lasroi.r'
    'lassmooth.r'
    'lassnags.r'
    'lastrees.r'
    'lastrees_dalponte.r'
    'lastrees_li.r'
    'lastrees_li2.r'
    'lastrees_ptrees.r'
    'lastrees_silva.r'
    'lastrees_watershed.r'
    'lasupdateheader.r'
    'metrics.r'
    'metrics_canopy_roughness.r'
    'options.r'
    'plot.catalog.r'
    'plot.las.r'
    'plot.lashexametrics.r'
    'plot.lasmetrics.r'
    'plot.lasmetrics3d.r'
    'plot3d.r'
    'readLAS.r'
    'stopif.r'
    'subcircled.r'
    'tree_detection.r'
    'tree_hulls.r'
    'tree_metrics.r'
    'utils_colors.r'
    'utils_geometry.r'
    'utils_interpolations.r'
    'utils_misc.r'
    'utils_projection.r'
    'utils_spatial.r'
    'utils_typecast.r'
    'writeLAS.r'
    'zzz.r'<|MERGE_RESOLUTION|>--- conflicted
+++ resolved
@@ -20,11 +20,9 @@
 Depends:
     R (>= 3.1.0),methods
 Imports:
-<<<<<<< HEAD
     BH,
-=======
     assertive,
->>>>>>> 746ab636
+    BH,
     concaveman,
     data.table,
     future,
