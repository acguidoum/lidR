--- conflicted
+++ resolved
@@ -1,9 +1,8 @@
-<<<<<<< HEAD
 ## lidR v2.0.0 (in development)
 
 **Exemple files**
 
-* New: the three exemple files are now géoreference with an EPSG code that is read and converted to a `proj4string`.
+* New: the three exemple files are now georeference with an EPSG code that is read and converted to a `proj4string`.
 * New: the exemple file `MixedConifers.laz` contains the segmented trees in extra bytes 0.
 
 **LAScatalog**
@@ -116,10 +115,7 @@
 * `as.spatial` no longer convert `lasmetrics` to `SpatialPixelsDataFrame` but still converts `LAS` to `SpatialPointsDataFrame`. 
 * `plot.lasmetrics` have been removed obviously.
 
-## lidR v1.6.1
-=======
 ## lidR v1.6.1 (2018-08-21)
->>>>>>> 2a79ccb7
 
 #### BUG FIXES
 
