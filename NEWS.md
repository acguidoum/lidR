## lidR v1.6.0 (in development)

#### NEW FEATURE

* New function `tree_hulls` that computes a convex or concave hull for each segmented tree.
<<<<<<< HEAD
* New option `stop_early` to process a catalog until the end anyway or stop before the end if an error is raised.
* New function `catalog_retile` supersede the function `catalog_reshape` being able to do the same and much more.
* New function `lastrees_ptree` with Vega et al. (2014) algorithm.
* New function `lastrees_hamraz` with Hamraz et al. (2016) algorithm.
* New function `tree_detection_manual`for manual correction of tree detection.
* New function `catalog_retile` supersedes the function `catalog_reshape` being able to do the same and much more.
=======
* New option `stop_early` that enables processing of an entire catolog or stops if an error occurs.
* New function `catalog_retile` supersedes the function `catalog_reshape` and performs the same task while adding much more functionality.
>>>>>>> eacb6548

#### ENHANCEMENTS

* When processing a `LAScatalog`, error handling has been seriouly improved. A process can now run until the end even with errors. In this case clusters with errors are skipped.
* When processing  a `LAScatalog`, the graphical progress now uses 3 colors. green: ok, red: error, gray: null.
* `as.spatial()` for `LAS` object preserves the CRS.
* All the functions now have strong assertions to check user inputs.
* `plot.LAScatalog` always displays the catalog with `mapview` by default even if the CRS is empty.
* In `lastrees_dalponte` the matching between the seeds and the canopy is more tolerant. Rasters can have different resolution and/or extent.
* `lasground` uses (as an option) only the last and single returns to perform the segmentation.

#### OTHER CHANGES

* `catalog()` displays a message when finding overlaps between files.
* The LAScatalog class is more thoroughly documented.
* Clusters now align on (0,0) by default when processing a `LAScatalog` by cluster.

#### BUG FIXES

* `lasscanline()` did not compute the scanline because the conditional statement that checked if the field was properly populated was incorrect.
* [[#146](https://github.com/Jean-Romain/lidR/issues/146)] Fix matching between tree tops, raster and canopy raster.
* `tree_detection` when used with a point cloud was not properly coded and tended to miss some trees.

## lidR v1.5.1 (2018-06-14)

#### BUG FIXES

* The area of a `LAScatalog` was wrongly computed for non square tiles because of a bad copy/paste in the code.
* [[#135](https://github.com/Jean-Romain/lidR/issues/135)] Fix `NULL` class objects returned by `grid_*` functions when processing a `LAScatalog` if the first cluster is empty.
* [[#143](https://github.com/Jean-Romain/lidR/issues/143)] `rumple_index` returns `NA` if not computable.

## lidR v1.5.0 (2018-05-13)

#### SIGNIFICANT CHANGES

* `catalog_options()` is formally deprecated. Use `LAScatalog` properties instead (see `?catalog`).
* The package `magrittr` is no longer loaded with `lidR`. Thus, piping operators are no longer usable by default. To use piping operators use `library(magrittr)`.

#### NEW FEATURES

* New `lassmooth` function. A point cloud-based smoothing function.
* New `lasfiltersurfacepoints` function to filter surface points.
* New `grid_catalog` function is a simplified and more powerful function like `catalog_apply` but specifically dedicated to `grid_*` outputs.
* New functions `lasadddata`, `lasaddextrabyte` and `lasaddextrabyte_manual` to add new data in a `LAS` object.
* `lasclip` can clip a `SpatialPolygonsDataFrame`
* `lasclipRectangle` and `lasclipCircle` can clip multiple selections (non-documented feature).
* The `treeID` computed with `lastrees_*` functions can now be written in a `las/laz` file by default.

#### OTHER CHANGES

* `LAScatalog` objects are processed with a single core by default.
* `lasdecimate` is formally deprecated. Use `lasfilterdecimate`
* `grid_density` now returns both the point and the pulse density, where possible.
* The option `P` is no longer set by default in `readLAS`.
* The documentation of `lastrees` has been split into several pages.
* When a catalog is processed using several cores, if an error is raised the process triggers an early signal to stop the loop. In previous releases the entire process was run and the error was raised at the end when the futures were evaluated.

#### BUG FIXES

* `grid_metrics(lidar, stdmetrics_i(Intensity))` returned and empty `data.table`
* [[#128](https://github.com/Jean-Romain/lidR/issues/128)] Fix raster data extraction using the slower and memory-greedy, but safer `raster::extract` function.
* [[#126](https://github.com/Jean-Romain/lidR/issues/126)] propagate the CRS in filter functions.
* [[#116](https://github.com/Jean-Romain/lidR/issues/116)] Fix clash between function `area` from `lidR` and from `raster`.
* [[#110](https://github.com/Jean-Romain/lidR/issues/110)] Fix out-of-bounds rasterization.

## lidR v1.4.2 (2018-04-19)

#### BUG FIXES

* [[#103](https://github.com/Jean-Romain/lidR/issues/103)] fix user-defined function not exported in clusters on Windows
* [[#104](https://github.com/Jean-Romain/lidR/pull/104)] fix potential bin exclusion in `entropy` function
* [[#106](https://github.com/Jean-Romain/lidR/issues/106)] fix wrong count of points below 0
* Fix wrong type attribution in `lasclassify` when using the shapefile's table of attributes as data.
* Fix column addition when `field = NULL` in `lasclassify`.
* Fix `NA` return in entropy when negative value are found.

#### NEW FEATURES

* Li et al algorithm has a new parameter Zu (see reference) that is no longer hard coded.

## lidR v1.4.1 (2018-02-01)

####  OTHER CHANGES

* Removed examples and unit tests that imply the watershed segmentation to make CRAN check happy with the new rules relative to bioconductor packages.

#### NEW FEATURES

* Parameter `start` has been enabled in `grid_metrics` with `catalogs`.

## lidR v1.4.0 (2018-01-24)

#### NEW FEATURES

* `lasclip` and `lasclip*` can extract from a catalog.
* `lasclip` supports `sp::Polygon` objects.
* `lastrees` gains a new algorithm from Silva et al. (2016).
* `lastrees` with the Li et al. (2012) algorithm gains a new parameter to prevent over-segmentation.
* new function `lassnags` for classifying points as snag points or for segmenting snags.
* new function `tree_detection` to detect individual trees. This feature has been extracted from `lastrees`'s algorithms and it is now up to the users to use `lidR`'s algos or other input sources.
* `plot` supports natively the `PointCloudViewer` package available on github.

#### BUG FIXES

* Fix missing pixel in DTM that made normalization impossible.
* [[#80](https://github.com/Jean-Romain/lidR/issues/80)] fix segfault.
* [[#84](https://github.com/Jean-Romain/lidR/issues/84)] fix bug in `lasscanline`.

#### ENHANCEMENTS
* `lastrees` with the Li et al. (2012) algorithm is now 5-6 times faster and much more memory efficient.
* `lastrees` with the Li et al. (2012) algorithm no longer sorts the original point cloud.
* `lastrees` with the Dalponte et al (2016) algorithm is now computed in linear time and is therefore hundreds to millions times faster.
* `catalog_reshape()` streams the data and uses virtually zero memory to run.
* `grid_canopy()` has been rewritten entirely in C++ and is now 10 to 20 times faster both with the option `subcircle` or without it.
* `grid_canopy()` with the option `subcircle` uses only 16 bytes of extra memory to run, while this feature previously required the equivalent of several copies of the point cloud (several hundreds of MB).
* `as.raster()` is now three times faster.
* `lasclassify` now uses a QuadTree and is therefore faster. This enables several algorithms to run faster, such as `lastrees` with Silva's algo.

#### OTHER CHANGES

* `lasground` with the PMF algorithm now accepts user-defined sequences.
* `lasground` with the PMF algorithm has simplified parameter names to make them easier to type and understand, and to prepare the package for new algorithms.
* `lasground` documentation is more explicit about the actual algorithm used.
* `lasground` now computes the windows size more closely in line with the original Zhang paper.
* `lastrees` when used with raster-based methods now accepts a missing las object. In that case `extra` is turned to `true`.
*  new parameter `p` (for power) added to functions that enable spatial interpolation with IDW.

## lidR v1.3.1 (Release date: 2017-09-20)

#### BUG FIXES

* Fix a bug of computer precision leading to non interpolated pixels at the boundaries of the QuadTree.

## lidR v1.3.0 (Release date: 2017-09-16)

This version is dedicated to extending functions and processes to entire catalogs in a continuous way.
Major changes are:

* How `catalog_apply` works. More powerful but no longer compatible with previous releases
* Former existing functions that now natively support a `Catalog` 
* Management of buffered areas

#### NEW FEATURES

* `catalog_apply` has been entirely re-designed. It is more flexible, more user-friendly and enables loading of buffered data.
* `catalog_queries` has now an argument `...` to pass any argument of `readLAS`.
* `catalog_queries` has now an argument `buffer` to load extra buffered points around the region of interest.
* `grid_metrics` accepts a catalog as input. It allows users to grid an entire catalog in a continuous way.
* `grid_density` also inherits this new feature
* `grid_terrain` also inherits this new feature
* `grid_canopy` also inherits this new feature
* `grid_tincanopy` also inherits this new feature
* `grid_metrics` has now has an argument `filter` for streaming filters when used with a catalog
* New function `catalog_reshape`

#### OTHER CHANGES

* `lasnormalize` updates the point cloud by reference and avoids making deep copies. An option `copy = TRUE` is available for compatibility with former versions.
* `readLAS` arguments changed. The new syntax is simpler. The previous syntax is still supported.
* `catalog_index` is no longer an exported function. It is now an internal function.
* `plot.Catalog` accepts the usual `plot` arguments
* `catalog_queries` and `catalog_apply` do not expect a parameter `mc.cores`. This is now driven by global options in `catalog_options()`.
* `grid_metrics` and `lasmetrics` do not expect a parameter `debug`. This is now driven by global options in `lidr_options`.
* `catalog` can build a catalog from a set of paths to files instead of a path to a folder.
* removed `$` access to LAS attribute (incredibly slow)
* `catalog_select` is more pleasant an more interactive to use.
* S3 `Catalog` class is now a S4 `LAScatalog` class
* `LAS` and `LAScatalog` class gain a slot `crs` automatically filled with a proj4 string
* `plot.LAScatalog` display a google map background if the catalog has a CRS.
* `plot.LAScatalog` gains an argument `y` to display a either a terrain, road, satellite map.
* `lasarea` is deprecated. Use the more generic function `area`

#### BUG FIXES

* Computer precision errors lead to holes in raster computed from a Delaunay triangulation.
* Message in `writeLAS` for skipped fields when no field is skipped is now correct.

#### ENHANCEMENTS

* `grid_terrain` with delaunay allocates less memory, makes fewer deep copies and is 2 to 3 times faster
* `grid_terrain` with knnidw allocates less memory, makes fewer deep copies and is 2 to 3 times faster
* `lasnormalize` and `lasclassify` no longer rely on `raster::extract` but on internal `fast_extract`, which is memory efficient and more than 15 times faster.
* `catalog` enables a `LAScatalog` to be built 8 times faster than previously.
* removed dependencies to `RANN` package using internal k-nearest neighbor search (2 to 3 times faster)

## lidR v1.2.1 (Release date: 2017-06-12)

#### NEW FEATURES

* new function `tree_metrics`.
* new function `stdtreemetrics`.
* `grid_tincanopy()` gains a parameter `subcircle` like `grid_canopy()`
* new function `rumple_index` for measuring roughness of a digital model (terrain or canopy)
* global options to parameterize the package - available with `lidr_options()`

#### BUG FIXES

* Installation fails if package sp is missing.
* Memory leak in QuadTree algorithm. Memory is now free after QuadTree deletion.
* Dalponte's algorithm had a bug due to the use of std::abs which works with integers. Replaced by std::fabs which works with doubles.
* In `grid_tincanopy` `x > 0` was replaced by `x >= 0` to avoid errors in the canopy height models
* Triangle boundaries are now taken into account in the rasterization of the Delaunay triangulation

#### OTHER CHANGES

* `lastrees` Li et al. algorithm for tree segmentation is now ten to a thousand of times faster than in v1.2.0
* `grid_terrain`, the interpolation is now done only within the convex hull of the point cloud
* `grid_tincanopy` makes the triangulation only for highest return per grid cell.
* `grid_tincanopy` and `grid_terrain` using Delaunay triangulation is now ten to a hundred times faster than in v1.2.0
* `as.raster` now relies on `sp` and is more flexible
* `as.raster` automatically returns a `RasterStack` if no layer is provided.
* `plot.lasmetrics` inherits `as.raster` changes and can display a `RasterStack`

## lidR v1.2.0 (Release date: 2017-03-26)

#### NEW FEATURES

* new function `lasground` for ground segmentation.
* new function `grid_tincanopy`. Canopy height model using Khosravipour et al. pit-free algorithm.
* new function `grid_hexametrics`. Area-based approach in hexagonal cells.
* `lasnormalize` allows for "non-discretized" normalization i.e interpolating each point instead of using a raster.
* internally `lascheck` performs more tests to check if the header is in accordance with the data.

#### BUG FIXES

* [[#48](https://github.com/Jean-Romain/lidR/pull/48)] `gap_fraction_profile()` bug with negative values (thanks to Florian de Boissieu)
* [[#49](https://github.com/Jean-Romain/lidR/pull/49)] typo error leading to the wrong metric in `stdmetric_i` 
* [[#50](https://github.com/Jean-Romain/lidR/pull/50)] typo error leading to the wrong metric in `stdmetric` 
* Fix bug in `stdmetric_z` when `max(Z) = 0`
* [[#54](https://github.com/Jean-Romain/lidR/pull/54)] better re-computation of the header of LAS objects.

#### OTHER CHANGES

* Slightly faster point classification from shapefiles.
* [[#51](https://github.com/Jean-Romain/lidR/pull/51)] in `grid_terrain`, forcing the lowest point to be retained is now an option `keep_lowest = FALSE`

## lidR v1.1.0 (Release date: 2017-02-05)

#### NEW FEATURES

* `lastree()` for individual tree segmentation
* `readLAS()` gains a parameter `filter` from `rlas (>= 1.1.0)`
* `catalog_queries()` relies on `rlas (>= 1.1.0)`. It saves a lot of memory, is 2 to 6 times faster and supports .lax files.

#### OTHER CHANGES

* `colorPalette` parameter in `plot.LAS()` now expects a list of colors instead of a function. Use `height.colors(50)` instead of `height.colors`
* The header of a LAS object is now an S4 class object called `LASheader`
* The spatial interpolation method `akima` is now called `delaunay` because it corresponds to what is actually computed.
* The spatial interpolation method `akima` lost its parameter `linear`.
* The spatial interpolation method `kriging` now performs a KNN kriging.
* `catalog_queries()` lost the parameter `...` all the fields are loaded by default.
* Removed `lasterrain()` which was not consistent with other functions and not useful.

#### BUG FIXES

* The header of LAS objects automatically updates `Number of point records` and `Number of nth return`.
* `lasnormalize()` updates the header and returns warnings for some behaviors
* [[#39](https://github.com/Jean-Romain/lidR/issues/39)] interpolation with duplicated ground points


## lidR v1.0.2 (Release date: 2016-12-31)

Third submission

* Change: explain LiDAR in the Description - requested by Kurt Hornik.

## lidR v1.0.1 (Release date: 2016-12-30)

Second submission - rejected

* Change: split the package in two parts. 'lidR' relies on 'rlas' to read binary files.

## lidR v1.0.0 (Release date: 201-12-16)

First submission - rejected<|MERGE_RESOLUTION|>--- conflicted
+++ resolved
@@ -1,19 +1,18 @@
-## lidR v1.6.0 (in development)
-
-#### NEW FEATURE
-
-* New function `tree_hulls` that computes a convex or concave hull for each segmented tree.
-<<<<<<< HEAD
-* New option `stop_early` to process a catalog until the end anyway or stop before the end if an error is raised.
-* New function `catalog_retile` supersede the function `catalog_reshape` being able to do the same and much more.
+## lidR v2.0.0 (in development)
+
+#### NEW FEATURES
+
 * New function `lastrees_ptree` with Vega et al. (2014) algorithm.
 * New function `lastrees_hamraz` with Hamraz et al. (2016) algorithm.
-* New function `tree_detection_manual`for manual correction of tree detection.
-* New function `catalog_retile` supersedes the function `catalog_reshape` being able to do the same and much more.
-=======
+* New function `tree_detection_manual` for manual correction of tree detection.
+
+## lidR v1.6.0 (in development)
+
+#### NEW FEATURE
+
+* New function `tree_hulls` that computes a convex or concave hull for each segmented tree.
 * New option `stop_early` that enables processing of an entire catolog or stops if an error occurs.
 * New function `catalog_retile` supersedes the function `catalog_reshape` and performs the same task while adding much more functionality.
->>>>>>> eacb6548
 
 #### ENHANCEMENTS
 
