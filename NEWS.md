## lidR v2.0.0 (in development)

<<<<<<< HEAD
**LAScatalog**

* Change: the `LAScatalog` class **is** now a `SpatialPolygonsDataFrame` or more thecnically it inherits a `SpatialPolygonsDataFrame`.
* Change: being a `SpatialPolygonsDataFrame` a `LAScatalog` do not have any slot `@crs`. It is now `@proj4string`.
* Change: there are no longeur any slot `@cores`, `@by_file`, `@buffer` and so on. They are replaced by more generic and scalable slots `@processing_options`, `@output_options` and `@clustering_options` that are list of options classified by their main role.
* Change: documentation has been reviewed

**readLAS**

* Change: `readLAS` no longer supports option `PFC`. User must use function `laspulse`, `lasflightlines` and `lascolors`.

**lasclip**

* New: `lasclip` works now both with a `LAS` object and a `LAScatalog`  in a seamless fashion. But with a `LAScatalog` more options are avaible thank to internal `LAScatalog` processing options (see below).
* New: `lasclip` support many geometries including multipart polygons and polygons with holes both with a `LAS` object and a `LAScatalog`.
* Change: The option `inside` has been removed for consitency  because it cannot be safely supported both on `LAS` and `LAScatalog`. One may use manually `lasfilter` to extract donuts of points.
* Change: The option `ofile` has been removed for consitency and this option in now managed by `LAScatalog` internal processing routine. For example one can extract ground inventories and write them in laz files automatically name after their center coordinates like that:

```r
ctg = catalog(folder)
output_files(ctg) <- "path/to/a/file_{XCENTER}_{YCENTER}"
laz_compression(ctg) <- TRUE
new_ctg = lasclipCircle(ctg, xc,yc, r)
```

* Change: documentation has been reviewed and extented
* Fix: `lasclipRectangle` returns the same output both with a `LAS` and a `LAScatalog`. With a `LAS` the rectangle range is now close on the bottom and the left and open on the right and the top.

**lasclassify**

* Change: the code that drives the PIP algorithm relies on `boost` and drastically simplyfies the former code

=======
#### NEW FEATURES

* New function `lastrees_ptree` with Vega et al. (2014) algorithm.
* New function `lastrees_hamraz` with Hamraz et al. (2016) algorithm.
* New function `lastrees_mcwatershed` with a marker-controlled watershed.
* New function `tree_detection_manual` for manual correction of tree detection.
* New function `tree_detection_multichm` for individual of tree detection using a published algorithm.
* `tree_detection_lmf` have a user-defined variable size search windows.
* `tree_detection_lmf` have custumizable shape (square of disc) search windows.

#### OTHER CHANGES

* `tree_detection_lmf` when used with a `RasterLayer` as input expect paramter given in the units of the map and not in pixels
>>>>>>> 62c7d80f

## lidR v1.6.0 (2018-07-20)

#### NEW FEATURE

* New function `tree_hulls` that computes a convex or concave hull for each segmented tree.
* New option `stop_early` that enables processing of an entire catolog or stops if an error occurs.
* New function `catalog_retile` supersedes the function `catalog_reshape` and performs the same task while adding much more functionality.


#### ENHANCEMENTS

* When processing a `LAScatalog`, error handling has been seriouly improved. A process can now run until the end even with errors. In this case clusters with errors are skipped.
* When processing  a `LAScatalog`, the graphical progress now uses 3 colors. green: ok, red: error, gray: null.
* `as.spatial()` for `LAS` object preserves the CRS.
* All the functions now have strong assertions to check user inputs.
* `plot.LAScatalog` always displays the catalog with `mapview` by default even if the CRS is empty.
* In `lastrees_dalponte` the matching between the seeds and the canopy is more tolerant. Rasters can have different resolution and/or extent.
* `lasground` uses (as an option) only the last and single returns to perform the segmentation.

#### OTHER CHANGES

* `catalog()` displays a message when finding overlaps between files.
* The LAScatalog class is more thoroughly documented.
* Clusters now align on (0,0) by default when processing a `LAScatalog` by cluster.

#### BUG FIXES

* `lasscanline()` did not compute the scanline because the conditional statement that checked if the field was properly populated was incorrect.
* [[#146](https://github.com/Jean-Romain/lidR/issues/146)] Fix matching between tree tops, raster and canopy raster.
* `tree_detection` when used with a point cloud was not properly coded and tended to miss some trees.
* In `lasclip*` if `ofile` was non empty, the function wrote properly the file but returned a non-expected error.
* [[#155](https://github.com/Jean-Romain/lidR/issues/155)] user supplied function was being analysed by `future` and some function were missing. User supplied function is now manually analysed.
* [[#156](https://github.com/Jean-Romain/lidR/pull/156)] Fix error when `lasclip` was used with a `SpatialPolygonDataFrame`.

## lidR v1.5.1 (2018-06-14)

#### BUG FIXES

* The area of a `LAScatalog` was wrongly computed for non square tiles because of a bad copy/paste in the code.
* [[#135](https://github.com/Jean-Romain/lidR/issues/135)] Fix `NULL` class objects returned by `grid_*` functions when processing a `LAScatalog` if the first cluster is empty.
* [[#143](https://github.com/Jean-Romain/lidR/issues/143)] `rumple_index` returns `NA` if not computable.

## lidR v1.5.0 (2018-05-13)

#### SIGNIFICANT CHANGES

* `catalog_options()` is formally deprecated. Use `LAScatalog` properties instead (see `?catalog`).
* The package `magrittr` is no longer loaded with `lidR`. Thus, piping operators are no longer usable by default. To use piping operators use `library(magrittr)`.

#### NEW FEATURES

* New `lassmooth` function. A point cloud-based smoothing function.
* New `lasfiltersurfacepoints` function to filter surface points.
* New `grid_catalog` function is a simplified and more powerful function like `catalog_apply` but specifically dedicated to `grid_*` outputs.
* New functions `lasadddata`, `lasaddextrabyte` and `lasaddextrabyte_manual` to add new data in a `LAS` object.
* `lasclip` can clip a `SpatialPolygonsDataFrame`
* `lasclipRectangle` and `lasclipCircle` can clip multiple selections (non-documented feature).
* The `treeID` computed with `lastrees_*` functions can now be written in a `las/laz` file by default.

#### OTHER CHANGES

* `LAScatalog` objects are processed with a single core by default.
* `lasdecimate` is formally deprecated. Use `lasfilterdecimate`
* `grid_density` now returns both the point and the pulse density, where possible.
* The option `P` is no longer set by default in `readLAS`.
* The documentation of `lastrees` has been split into several pages.
* When a catalog is processed using several cores, if an error is raised the process triggers an early signal to stop the loop. In previous releases the entire process was run and the error was raised at the end when the futures were evaluated.

#### BUG FIXES

* `grid_metrics(lidar, stdmetrics_i(Intensity))` returned and empty `data.table`
* [[#128](https://github.com/Jean-Romain/lidR/issues/128)] Fix raster data extraction using the slower and memory-greedy, but safer `raster::extract` function.
* [[#126](https://github.com/Jean-Romain/lidR/issues/126)] propagate the CRS in filter functions.
* [[#116](https://github.com/Jean-Romain/lidR/issues/116)] Fix clash between function `area` from `lidR` and from `raster`.
* [[#110](https://github.com/Jean-Romain/lidR/issues/110)] Fix out-of-bounds rasterization.

## lidR v1.4.2 (2018-04-19)

#### BUG FIXES

* [[#103](https://github.com/Jean-Romain/lidR/issues/103)] fix user-defined function not exported in clusters on Windows
* [[#104](https://github.com/Jean-Romain/lidR/pull/104)] fix potential bin exclusion in `entropy` function
* [[#106](https://github.com/Jean-Romain/lidR/issues/106)] fix wrong count of points below 0
* Fix wrong type attribution in `lasclassify` when using the shapefile's table of attributes as data.
* Fix column addition when `field = NULL` in `lasclassify`.
* Fix `NA` return in entropy when negative value are found.

#### NEW FEATURES

* Li et al algorithm has a new parameter Zu (see reference) that is no longer hard coded.

## lidR v1.4.1 (2018-02-01)

####  OTHER CHANGES

* Removed examples and unit tests that imply the watershed segmentation to make CRAN check happy with the new rules relative to bioconductor packages.

#### NEW FEATURES

* Parameter `start` has been enabled in `grid_metrics` with `catalogs`.

## lidR v1.4.0 (2018-01-24)

#### NEW FEATURES

* `lasclip` and `lasclip*` can extract from a catalog.
* `lasclip` supports `sp::Polygon` objects.
* `lastrees` gains a new algorithm from Silva et al. (2016).
* `lastrees` with the Li et al. (2012) algorithm gains a new parameter to prevent over-segmentation.
* new function `lassnags` for classifying points as snag points or for segmenting snags.
* new function `tree_detection` to detect individual trees. This feature has been extracted from `lastrees`'s algorithms and it is now up to the users to use `lidR`'s algos or other input sources.
* `plot` supports natively the `PointCloudViewer` package available on github.

#### BUG FIXES

* Fix missing pixel in DTM that made normalization impossible.
* [[#80](https://github.com/Jean-Romain/lidR/issues/80)] fix segfault.
* [[#84](https://github.com/Jean-Romain/lidR/issues/84)] fix bug in `lasscanline`.

#### ENHANCEMENTS
* `lastrees` with the Li et al. (2012) algorithm is now 5-6 times faster and much more memory efficient.
* `lastrees` with the Li et al. (2012) algorithm no longer sorts the original point cloud.
* `lastrees` with the Dalponte et al (2016) algorithm is now computed in linear time and is therefore hundreds to millions times faster.
* `catalog_reshape()` streams the data and uses virtually zero memory to run.
* `grid_canopy()` has been rewritten entirely in C++ and is now 10 to 20 times faster both with the option `subcircle` or without it.
* `grid_canopy()` with the option `subcircle` uses only 16 bytes of extra memory to run, while this feature previously required the equivalent of several copies of the point cloud (several hundreds of MB).
* `as.raster()` is now three times faster.
* `lasclassify` now uses a QuadTree and is therefore faster. This enables several algorithms to run faster, such as `lastrees` with Silva's algo.

#### OTHER CHANGES

* `lasground` with the PMF algorithm now accepts user-defined sequences.
* `lasground` with the PMF algorithm has simplified parameter names to make them easier to type and understand, and to prepare the package for new algorithms.
* `lasground` documentation is more explicit about the actual algorithm used.
* `lasground` now computes the windows size more closely in line with the original Zhang paper.
* `lastrees` when used with raster-based methods now accepts a missing las object. In that case `extra` is turned to `true`.
*  new parameter `p` (for power) added to functions that enable spatial interpolation with IDW.

## lidR v1.3.1 (Release date: 2017-09-20)

#### BUG FIXES

* Fix a bug of computer precision leading to non interpolated pixels at the boundaries of the QuadTree.

## lidR v1.3.0 (Release date: 2017-09-16)

This version is dedicated to extending functions and processes to entire catalogs in a continuous way.
Major changes are:

* How `catalog_apply` works. More powerful but no longer compatible with previous releases
* Former existing functions that now natively support a `Catalog` 
* Management of buffered areas

#### NEW FEATURES

* `catalog_apply` has been entirely re-designed. It is more flexible, more user-friendly and enables loading of buffered data.
* `catalog_queries` has now an argument `...` to pass any argument of `readLAS`.
* `catalog_queries` has now an argument `buffer` to load extra buffered points around the region of interest.
* `grid_metrics` accepts a catalog as input. It allows users to grid an entire catalog in a continuous way.
* `grid_density` also inherits this new feature
* `grid_terrain` also inherits this new feature
* `grid_canopy` also inherits this new feature
* `grid_tincanopy` also inherits this new feature
* `grid_metrics` has now has an argument `filter` for streaming filters when used with a catalog
* New function `catalog_reshape`

#### OTHER CHANGES

* `lasnormalize` updates the point cloud by reference and avoids making deep copies. An option `copy = TRUE` is available for compatibility with former versions.
* `readLAS` arguments changed. The new syntax is simpler. The previous syntax is still supported.
* `catalog_index` is no longer an exported function. It is now an internal function.
* `plot.Catalog` accepts the usual `plot` arguments
* `catalog_queries` and `catalog_apply` do not expect a parameter `mc.cores`. This is now driven by global options in `catalog_options()`.
* `grid_metrics` and `lasmetrics` do not expect a parameter `debug`. This is now driven by global options in `lidr_options`.
* `catalog` can build a catalog from a set of paths to files instead of a path to a folder.
* removed `$` access to LAS attribute (incredibly slow)
* `catalog_select` is more pleasant an more interactive to use.
* S3 `Catalog` class is now a S4 `LAScatalog` class
* `LAS` and `LAScatalog` class gain a slot `crs` automatically filled with a proj4 string
* `plot.LAScatalog` display a google map background if the catalog has a CRS.
* `plot.LAScatalog` gains an argument `y` to display a either a terrain, road, satellite map.
* `lasarea` is deprecated. Use the more generic function `area`

#### BUG FIXES

* Computer precision errors lead to holes in raster computed from a Delaunay triangulation.
* Message in `writeLAS` for skipped fields when no field is skipped is now correct.

#### ENHANCEMENTS

* `grid_terrain` with delaunay allocates less memory, makes fewer deep copies and is 2 to 3 times faster
* `grid_terrain` with knnidw allocates less memory, makes fewer deep copies and is 2 to 3 times faster
* `lasnormalize` and `lasclassify` no longer rely on `raster::extract` but on internal `fast_extract`, which is memory efficient and more than 15 times faster.
* `catalog` enables a `LAScatalog` to be built 8 times faster than previously.
* removed dependencies to `RANN` package using internal k-nearest neighbor search (2 to 3 times faster)

## lidR v1.2.1 (Release date: 2017-06-12)

#### NEW FEATURES

* new function `tree_metrics`.
* new function `stdtreemetrics`.
* `grid_tincanopy()` gains a parameter `subcircle` like `grid_canopy()`
* new function `rumple_index` for measuring roughness of a digital model (terrain or canopy)
* global options to parameterize the package - available with `lidr_options()`

#### BUG FIXES

* Installation fails if package sp is missing.
* Memory leak in QuadTree algorithm. Memory is now free after QuadTree deletion.
* Dalponte's algorithm had a bug due to the use of std::abs which works with integers. Replaced by std::fabs which works with doubles.
* In `grid_tincanopy` `x > 0` was replaced by `x >= 0` to avoid errors in the canopy height models
* Triangle boundaries are now taken into account in the rasterization of the Delaunay triangulation

#### OTHER CHANGES

* `lastrees` Li et al. algorithm for tree segmentation is now ten to a thousand of times faster than in v1.2.0
* `grid_terrain`, the interpolation is now done only within the convex hull of the point cloud
* `grid_tincanopy` makes the triangulation only for highest return per grid cell.
* `grid_tincanopy` and `grid_terrain` using Delaunay triangulation is now ten to a hundred times faster than in v1.2.0
* `as.raster` now relies on `sp` and is more flexible
* `as.raster` automatically returns a `RasterStack` if no layer is provided.
* `plot.lasmetrics` inherits `as.raster` changes and can display a `RasterStack`

## lidR v1.2.0 (Release date: 2017-03-26)

#### NEW FEATURES

* new function `lasground` for ground segmentation.
* new function `grid_tincanopy`. Canopy height model using Khosravipour et al. pit-free algorithm.
* new function `grid_hexametrics`. Area-based approach in hexagonal cells.
* `lasnormalize` allows for "non-discretized" normalization i.e interpolating each point instead of using a raster.
* internally `lascheck` performs more tests to check if the header is in accordance with the data.

#### BUG FIXES

* [[#48](https://github.com/Jean-Romain/lidR/pull/48)] `gap_fraction_profile()` bug with negative values (thanks to Florian de Boissieu)
* [[#49](https://github.com/Jean-Romain/lidR/pull/49)] typo error leading to the wrong metric in `stdmetric_i` 
* [[#50](https://github.com/Jean-Romain/lidR/pull/50)] typo error leading to the wrong metric in `stdmetric` 
* Fix bug in `stdmetric_z` when `max(Z) = 0`
* [[#54](https://github.com/Jean-Romain/lidR/pull/54)] better re-computation of the header of LAS objects.

#### OTHER CHANGES

* Slightly faster point classification from shapefiles.
* [[#51](https://github.com/Jean-Romain/lidR/pull/51)] in `grid_terrain`, forcing the lowest point to be retained is now an option `keep_lowest = FALSE`

## lidR v1.1.0 (Release date: 2017-02-05)

#### NEW FEATURES

* `lastree()` for individual tree segmentation
* `readLAS()` gains a parameter `filter` from `rlas (>= 1.1.0)`
* `catalog_queries()` relies on `rlas (>= 1.1.0)`. It saves a lot of memory, is 2 to 6 times faster and supports .lax files.

#### OTHER CHANGES

* `colorPalette` parameter in `plot.LAS()` now expects a list of colors instead of a function. Use `height.colors(50)` instead of `height.colors`
* The header of a LAS object is now an S4 class object called `LASheader`
* The spatial interpolation method `akima` is now called `delaunay` because it corresponds to what is actually computed.
* The spatial interpolation method `akima` lost its parameter `linear`.
* The spatial interpolation method `kriging` now performs a KNN kriging.
* `catalog_queries()` lost the parameter `...` all the fields are loaded by default.
* Removed `lasterrain()` which was not consistent with other functions and not useful.

#### BUG FIXES

* The header of LAS objects automatically updates `Number of point records` and `Number of nth return`.
* `lasnormalize()` updates the header and returns warnings for some behaviors
* [[#39](https://github.com/Jean-Romain/lidR/issues/39)] interpolation with duplicated ground points


## lidR v1.0.2 (Release date: 2016-12-31)

Third submission

* Change: explain LiDAR in the Description - requested by Kurt Hornik.

## lidR v1.0.1 (Release date: 2016-12-30)

Second submission - rejected

* Change: split the package in two parts. 'lidR' relies on 'rlas' to read binary files.

## lidR v1.0.0 (Release date: 201-12-16)

First submission - rejected<|MERGE_RESOLUTION|>--- conflicted
+++ resolved
@@ -1,11 +1,10 @@
 ## lidR v2.0.0 (in development)
 
-<<<<<<< HEAD
 **LAScatalog**
 
 * Change: the `LAScatalog` class **is** now a `SpatialPolygonsDataFrame` or more thecnically it inherits a `SpatialPolygonsDataFrame`.
 * Change: being a `SpatialPolygonsDataFrame` a `LAScatalog` do not have any slot `@crs`. It is now `@proj4string`.
-* Change: there are no longeur any slot `@cores`, `@by_file`, `@buffer` and so on. They are replaced by more generic and scalable slots `@processing_options`, `@output_options` and `@clustering_options` that are list of options classified by their main role.
+* Change: there are no longer any slot `@cores`, `@by_file`, `@buffer` and so on. They are replaced by more generic and scalable slots `@processing_options`, `@output_options` and `@clustering_options` that are list of options classified by their main role.
 * Change: documentation has been reviewed
 
 **readLAS**
@@ -33,21 +32,21 @@
 
 * Change: the code that drives the PIP algorithm relies on `boost` and drastically simplyfies the former code
 
-=======
-#### NEW FEATURES
-
-* New function `lastrees_ptree` with Vega et al. (2014) algorithm.
-* New function `lastrees_hamraz` with Hamraz et al. (2016) algorithm.
-* New function `lastrees_mcwatershed` with a marker-controlled watershed.
-* New function `tree_detection_manual` for manual correction of tree detection.
-* New function `tree_detection_multichm` for individual of tree detection using a published algorithm.
-* `tree_detection_lmf` have a user-defined variable size search windows.
-* `tree_detection_lmf` have custumizable shape (square of disc) search windows.
-
-#### OTHER CHANGES
-
-* `tree_detection_lmf` when used with a `RasterLayer` as input expect paramter given in the units of the map and not in pixels
->>>>>>> 62c7d80f
+**tree_detection**
+
+* New: `tree_detection_lmf` function have a user-defined variable size search windows.
+* New: `tree_detection_lmf` function have custumizable shape (square of disc) search windows.
+* New: `tree_detection_manual` function for manual correction of tree detections.
+* New: `tree_detection_multichm` for individual of tree detection using a multi chm as published in a paper (see reference).
+* Change: `tree_detection` is no longer a function for tree detection but a wrapper around other functions that each contain an algorithm.
+* Change: `tree_detection_lmf` when used with a `RasterLayer` as input expect parameters given in the units of the map and not in pixels
+
+**lastrees**
+
+* New: `lastrees_ptree` function with Vega et al. (2014) algorithm.
+* New: `lastrees_hamraz` function with Hamraz et al. (2016) algorithm.
+* New: `lastrees_mcwatershed` function with a marker-controlled watershed.
+
 
 ## lidR v1.6.0 (2018-07-20)
 
