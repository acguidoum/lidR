<<<<<<< HEAD
## lidR v2.0.0 (in development)

**Exemple files**

* New: the three exemple files are now géoreference with an EPSG code that is read and converted to a `proj4string`.
* New: the exemple file `MixedConifers.laz` contains the segmented trees in extra bytes 0.

**LAScatalog**

* Change: the `LAScatalog` class **is** now a `SpatialPolygonsDataFrame` or more thecnically it inherits a `SpatialPolygonsDataFrame`.
* Change: being a `SpatialPolygonsDataFrame` a `LAScatalog` do not have any slot `@crs`. It is now `@proj4string`.
* Change: there are no longer any slot `@cores`, `@by_file`, `@buffer` and so on. They are replaced by more generic and scalable slots `@processing_options`, `@output_options` and `@clustering_options` that are list of options classified by their main role.
* Change: documentation has been reviewed

**readLAS**

* Change: `readLAS` no longer supports option `PFC`. User must use function `laspulse`, `lasflightlines` and `lascolors`.

**lasclip**

* New: `lasclip` works now both with a `LAS` object and a `LAScatalog`  in a seamless fashion. But with a `LAScatalog` more options are avaible thank to internal `LAScatalog` processing options (see below).
* New: `lasclip` support many geometries including multipart polygons and polygons with holes both with a `LAS` object and a `LAScatalog`.
* Change: The option `inside` has been removed for consitency  because it cannot be safely supported both on `LAS` and `LAScatalog`. One may use manually `lasfilter` to extract donuts of points.
* Change: The option `ofile` has been removed for consitency and this option in now managed by `LAScatalog` internal processing routine. For example one can extract ground inventories and write them in laz files automatically name after their center coordinates like that:

```r
ctg = catalog(folder)
output_files(ctg) <- "path/to/a/file_{XCENTER}_{YCENTER}"
laz_compression(ctg) <- TRUE
new_ctg = lasclipCircle(ctg, xc,yc, r)
```

* Change: documentation has been reviewed and extented
* Fix: `lasclipRectangle` returns the same output both with a `LAS` and a `LAScatalog`. With a `LAS` the rectangle range is now close on the bottom and the left and open on the right and the top.

**lasclassify**

* Change: the code that drives the PIP algorithm relies on `boost` and drastically simplyfies the former code

**tree_detection**

* New: `tree_detection_lmf` function have a user-defined variable size search windows.
* New: `tree_detection_lmf` function have custumizable shape (square of disc) search windows.
* New: `tree_detection_manual` function for manual correction of tree detections.
* New: `tree_detection_multichm` for individual of tree detection using a multi chm as published in a paper (see reference).
* New: `tree_detection` functions (except `manual`) are seamlessly useable with a `LAScatalog`. Thus, this just works:

```r
ctg = catalog(folder)
ttop = tree_detection(ctg, "lmf")
```

* Change: `tree_detection` is no longer a function for tree detection but a wrapper around other functions that each contain an algorithm.
* Change: `tree_detection_lmf` when used with a `RasterLayer` as input expect parameters given in the units of the map and not in pixels
* Change: `tree_detection` functions return constistently a `SpatialPointsDataFrame`.
* Change: `tree_detection` functions based on a CHM no longer support a `lasmetric` object as input. Anyway this class no longer exists.

**tree_metrics**

* Change: `tree_metrics` returns a `SpatialPointsDataFrame`.
* Change: `tree_metrics` is seamlessly useable with a `LAScatalog`. Thus, this just works if the las file have and extra bytes attributes that stores the tree ids:

```r
ctg = catalog(folder)
metrics = tree_metrics(ctg, list(`Mean I` = mean(Intensity)))
```

**lastrees**

* New: `lastrees_ptree` function with Vega et al. (2014) algorithm.
* New: `lastrees_hamraz` function with Hamraz et al. (2016) algorithm.
* New: `lastrees_mcwatershed` function with a marker-controlled watershed.
* Change: following new `tree_detection` outputs type, `lastrees` algorithms that expect tree tops (seeds) now expect the seed as a `SpatialPointsDataFrame`.
=======
## lidR v1.6.1

#### BUG FIXES

* [[#161](https://github.com/Jean-Romain/lidR/pull/161)] Fix tree ID matching.
* Fix undefined variable in cluster_apply on max and linux if multicore processing is used.
>>>>>>> 74df418c


## lidR v1.6.0 (2018-07-20)

#### NEW FEATURE

* New function `tree_hulls` that computes a convex or concave hull for each segmented tree.
* New option `stop_early` that enables processing of an entire catolog or stops if an error occurs.
* New function `catalog_retile` supersedes the function `catalog_reshape` and performs the same task while adding much more functionality.


#### ENHANCEMENTS

* When processing a `LAScatalog`, error handling has been seriouly improved. A process can now run until the end even with errors. In this case clusters with errors are skipped.
* When processing  a `LAScatalog`, the graphical progress now uses 3 colors. green: ok, red: error, gray: null.
* `as.spatial()` for `LAS` object preserves the CRS.
* All the functions now have strong assertions to check user inputs.
* `plot.LAScatalog` always displays the catalog with `mapview` by default even if the CRS is empty.
* In `lastrees_dalponte` the matching between the seeds and the canopy is more tolerant. Rasters can have different resolution and/or extent.
* `lasground` uses (as an option) only the last and single returns to perform the segmentation.

#### OTHER CHANGES

* `catalog()` displays a message when finding overlaps between files.
* The LAScatalog class is more thoroughly documented.
* Clusters now align on (0,0) by default when processing a `LAScatalog` by cluster.

#### BUG FIXES

* `lasscanline()` did not compute the scanline because the conditional statement that checked if the field was properly populated was incorrect.
* [[#146](https://github.com/Jean-Romain/lidR/issues/146)] Fix matching between tree tops, raster and canopy raster.
* `tree_detection` when used with a point cloud was not properly coded and tended to miss some trees.
* In `lasclip*` if `ofile` was non empty, the function wrote properly the file but returned a non-expected error.
* [[#155](https://github.com/Jean-Romain/lidR/issues/155)] user supplied function was being analysed by `future` and some function were missing. User supplied function is now manually analysed.
* [[#156](https://github.com/Jean-Romain/lidR/pull/156)] Fix error when `lasclip` was used with a `SpatialPolygonDataFrame`.

## lidR v1.5.1 (2018-06-14)

#### BUG FIXES

* The area of a `LAScatalog` was wrongly computed for non square tiles because of a bad copy/paste in the code.
* [[#135](https://github.com/Jean-Romain/lidR/issues/135)] Fix `NULL` class objects returned by `grid_*` functions when processing a `LAScatalog` if the first cluster is empty.
* [[#143](https://github.com/Jean-Romain/lidR/issues/143)] `rumple_index` returns `NA` if not computable.

## lidR v1.5.0 (2018-05-13)

#### SIGNIFICANT CHANGES

* `catalog_options()` is formally deprecated. Use `LAScatalog` properties instead (see `?catalog`).
* The package `magrittr` is no longer loaded with `lidR`. Thus, piping operators are no longer usable by default. To use piping operators use `library(magrittr)`.

#### NEW FEATURES

* New `lassmooth` function. A point cloud-based smoothing function.
* New `lasfiltersurfacepoints` function to filter surface points.
* New `grid_catalog` function is a simplified and more powerful function like `catalog_apply` but specifically dedicated to `grid_*` outputs.
* New functions `lasadddata`, `lasaddextrabyte` and `lasaddextrabyte_manual` to add new data in a `LAS` object.
* `lasclip` can clip a `SpatialPolygonsDataFrame`
* `lasclipRectangle` and `lasclipCircle` can clip multiple selections (non-documented feature).
* The `treeID` computed with `lastrees_*` functions can now be written in a `las/laz` file by default.

#### OTHER CHANGES

* `LAScatalog` objects are processed with a single core by default.
* `lasdecimate` is formally deprecated. Use `lasfilterdecimate`
* `grid_density` now returns both the point and the pulse density, where possible.
* The option `P` is no longer set by default in `readLAS`.
* The documentation of `lastrees` has been split into several pages.
* When a catalog is processed using several cores, if an error is raised the process triggers an early signal to stop the loop. In previous releases the entire process was run and the error was raised at the end when the futures were evaluated.

#### BUG FIXES

* `grid_metrics(lidar, stdmetrics_i(Intensity))` returned and empty `data.table`
* [[#128](https://github.com/Jean-Romain/lidR/issues/128)] Fix raster data extraction using the slower and memory-greedy, but safer `raster::extract` function.
* [[#126](https://github.com/Jean-Romain/lidR/issues/126)] propagate the CRS in filter functions.
* [[#116](https://github.com/Jean-Romain/lidR/issues/116)] Fix clash between function `area` from `lidR` and from `raster`.
* [[#110](https://github.com/Jean-Romain/lidR/issues/110)] Fix out-of-bounds rasterization.

## lidR v1.4.2 (2018-04-19)

#### BUG FIXES

* [[#103](https://github.com/Jean-Romain/lidR/issues/103)] fix user-defined function not exported in clusters on Windows
* [[#104](https://github.com/Jean-Romain/lidR/pull/104)] fix potential bin exclusion in `entropy` function
* [[#106](https://github.com/Jean-Romain/lidR/issues/106)] fix wrong count of points below 0
* Fix wrong type attribution in `lasclassify` when using the shapefile's table of attributes as data.
* Fix column addition when `field = NULL` in `lasclassify`.
* Fix `NA` return in entropy when negative value are found.

#### NEW FEATURES

* Li et al algorithm has a new parameter Zu (see reference) that is no longer hard coded.

## lidR v1.4.1 (2018-02-01)

####  OTHER CHANGES

* Removed examples and unit tests that imply the watershed segmentation to make CRAN check happy with the new rules relative to bioconductor packages.

#### NEW FEATURES

* Parameter `start` has been enabled in `grid_metrics` with `catalogs`.

## lidR v1.4.0 (2018-01-24)

#### NEW FEATURES

* `lasclip` and `lasclip*` can extract from a catalog.
* `lasclip` supports `sp::Polygon` objects.
* `lastrees` gains a new algorithm from Silva et al. (2016).
* `lastrees` with the Li et al. (2012) algorithm gains a new parameter to prevent over-segmentation.
* new function `lassnags` for classifying points as snag points or for segmenting snags.
* new function `tree_detection` to detect individual trees. This feature has been extracted from `lastrees`'s algorithms and it is now up to the users to use `lidR`'s algos or other input sources.
* `plot` supports natively the `PointCloudViewer` package available on github.

#### BUG FIXES

* Fix missing pixel in DTM that made normalization impossible.
* [[#80](https://github.com/Jean-Romain/lidR/issues/80)] fix segfault.
* [[#84](https://github.com/Jean-Romain/lidR/issues/84)] fix bug in `lasscanline`.

#### ENHANCEMENTS
* `lastrees` with the Li et al. (2012) algorithm is now 5-6 times faster and much more memory efficient.
* `lastrees` with the Li et al. (2012) algorithm no longer sorts the original point cloud.
* `lastrees` with the Dalponte et al (2016) algorithm is now computed in linear time and is therefore hundreds to millions times faster.
* `catalog_reshape()` streams the data and uses virtually zero memory to run.
* `grid_canopy()` has been rewritten entirely in C++ and is now 10 to 20 times faster both with the option `subcircle` or without it.
* `grid_canopy()` with the option `subcircle` uses only 16 bytes of extra memory to run, while this feature previously required the equivalent of several copies of the point cloud (several hundreds of MB).
* `as.raster()` is now three times faster.
* `lasclassify` now uses a QuadTree and is therefore faster. This enables several algorithms to run faster, such as `lastrees` with Silva's algo.

#### OTHER CHANGES

* `lasground` with the PMF algorithm now accepts user-defined sequences.
* `lasground` with the PMF algorithm has simplified parameter names to make them easier to type and understand, and to prepare the package for new algorithms.
* `lasground` documentation is more explicit about the actual algorithm used.
* `lasground` now computes the windows size more closely in line with the original Zhang paper.
* `lastrees` when used with raster-based methods now accepts a missing las object. In that case `extra` is turned to `true`.
*  new parameter `p` (for power) added to functions that enable spatial interpolation with IDW.

## lidR v1.3.1 (Release date: 2017-09-20)

#### BUG FIXES

* Fix a bug of computer precision leading to non interpolated pixels at the boundaries of the QuadTree.

## lidR v1.3.0 (Release date: 2017-09-16)

This version is dedicated to extending functions and processes to entire catalogs in a continuous way.
Major changes are:

* How `catalog_apply` works. More powerful but no longer compatible with previous releases
* Former existing functions that now natively support a `Catalog` 
* Management of buffered areas

#### NEW FEATURES

* `catalog_apply` has been entirely re-designed. It is more flexible, more user-friendly and enables loading of buffered data.
* `catalog_queries` has now an argument `...` to pass any argument of `readLAS`.
* `catalog_queries` has now an argument `buffer` to load extra buffered points around the region of interest.
* `grid_metrics` accepts a catalog as input. It allows users to grid an entire catalog in a continuous way.
* `grid_density` also inherits this new feature
* `grid_terrain` also inherits this new feature
* `grid_canopy` also inherits this new feature
* `grid_tincanopy` also inherits this new feature
* `grid_metrics` has now has an argument `filter` for streaming filters when used with a catalog
* New function `catalog_reshape`

#### OTHER CHANGES

* `lasnormalize` updates the point cloud by reference and avoids making deep copies. An option `copy = TRUE` is available for compatibility with former versions.
* `readLAS` arguments changed. The new syntax is simpler. The previous syntax is still supported.
* `catalog_index` is no longer an exported function. It is now an internal function.
* `plot.Catalog` accepts the usual `plot` arguments
* `catalog_queries` and `catalog_apply` do not expect a parameter `mc.cores`. This is now driven by global options in `catalog_options()`.
* `grid_metrics` and `lasmetrics` do not expect a parameter `debug`. This is now driven by global options in `lidr_options`.
* `catalog` can build a catalog from a set of paths to files instead of a path to a folder.
* removed `$` access to LAS attribute (incredibly slow)
* `catalog_select` is more pleasant an more interactive to use.
* S3 `Catalog` class is now a S4 `LAScatalog` class
* `LAS` and `LAScatalog` class gain a slot `crs` automatically filled with a proj4 string
* `plot.LAScatalog` display a google map background if the catalog has a CRS.
* `plot.LAScatalog` gains an argument `y` to display a either a terrain, road, satellite map.
* `lasarea` is deprecated. Use the more generic function `area`

#### BUG FIXES

* Computer precision errors lead to holes in raster computed from a Delaunay triangulation.
* Message in `writeLAS` for skipped fields when no field is skipped is now correct.

#### ENHANCEMENTS

* `grid_terrain` with delaunay allocates less memory, makes fewer deep copies and is 2 to 3 times faster
* `grid_terrain` with knnidw allocates less memory, makes fewer deep copies and is 2 to 3 times faster
* `lasnormalize` and `lasclassify` no longer rely on `raster::extract` but on internal `fast_extract`, which is memory efficient and more than 15 times faster.
* `catalog` enables a `LAScatalog` to be built 8 times faster than previously.
* removed dependencies to `RANN` package using internal k-nearest neighbor search (2 to 3 times faster)

## lidR v1.2.1 (Release date: 2017-06-12)

#### NEW FEATURES

* new function `tree_metrics`.
* new function `stdtreemetrics`.
* `grid_tincanopy()` gains a parameter `subcircle` like `grid_canopy()`
* new function `rumple_index` for measuring roughness of a digital model (terrain or canopy)
* global options to parameterize the package - available with `lidr_options()`

#### BUG FIXES

* Installation fails if package sp is missing.
* Memory leak in QuadTree algorithm. Memory is now free after QuadTree deletion.
* Dalponte's algorithm had a bug due to the use of std::abs which works with integers. Replaced by std::fabs which works with doubles.
* In `grid_tincanopy` `x > 0` was replaced by `x >= 0` to avoid errors in the canopy height models
* Triangle boundaries are now taken into account in the rasterization of the Delaunay triangulation

#### OTHER CHANGES

* `lastrees` Li et al. algorithm for tree segmentation is now ten to a thousand of times faster than in v1.2.0
* `grid_terrain`, the interpolation is now done only within the convex hull of the point cloud
* `grid_tincanopy` makes the triangulation only for highest return per grid cell.
* `grid_tincanopy` and `grid_terrain` using Delaunay triangulation is now ten to a hundred times faster than in v1.2.0
* `as.raster` now relies on `sp` and is more flexible
* `as.raster` automatically returns a `RasterStack` if no layer is provided.
* `plot.lasmetrics` inherits `as.raster` changes and can display a `RasterStack`

## lidR v1.2.0 (Release date: 2017-03-26)

#### NEW FEATURES

* new function `lasground` for ground segmentation.
* new function `grid_tincanopy`. Canopy height model using Khosravipour et al. pit-free algorithm.
* new function `grid_hexametrics`. Area-based approach in hexagonal cells.
* `lasnormalize` allows for "non-discretized" normalization i.e interpolating each point instead of using a raster.
* internally `lascheck` performs more tests to check if the header is in accordance with the data.

#### BUG FIXES

* [[#48](https://github.com/Jean-Romain/lidR/pull/48)] `gap_fraction_profile()` bug with negative values (thanks to Florian de Boissieu)
* [[#49](https://github.com/Jean-Romain/lidR/pull/49)] typo error leading to the wrong metric in `stdmetric_i` 
* [[#50](https://github.com/Jean-Romain/lidR/pull/50)] typo error leading to the wrong metric in `stdmetric` 
* Fix bug in `stdmetric_z` when `max(Z) = 0`
* [[#54](https://github.com/Jean-Romain/lidR/pull/54)] better re-computation of the header of LAS objects.

#### OTHER CHANGES

* Slightly faster point classification from shapefiles.
* [[#51](https://github.com/Jean-Romain/lidR/pull/51)] in `grid_terrain`, forcing the lowest point to be retained is now an option `keep_lowest = FALSE`

## lidR v1.1.0 (Release date: 2017-02-05)

#### NEW FEATURES

* `lastree()` for individual tree segmentation
* `readLAS()` gains a parameter `filter` from `rlas (>= 1.1.0)`
* `catalog_queries()` relies on `rlas (>= 1.1.0)`. It saves a lot of memory, is 2 to 6 times faster and supports .lax files.

#### OTHER CHANGES

* `colorPalette` parameter in `plot.LAS()` now expects a list of colors instead of a function. Use `height.colors(50)` instead of `height.colors`
* The header of a LAS object is now an S4 class object called `LASheader`
* The spatial interpolation method `akima` is now called `delaunay` because it corresponds to what is actually computed.
* The spatial interpolation method `akima` lost its parameter `linear`.
* The spatial interpolation method `kriging` now performs a KNN kriging.
* `catalog_queries()` lost the parameter `...` all the fields are loaded by default.
* Removed `lasterrain()` which was not consistent with other functions and not useful.

#### BUG FIXES

* The header of LAS objects automatically updates `Number of point records` and `Number of nth return`.
* `lasnormalize()` updates the header and returns warnings for some behaviors
* [[#39](https://github.com/Jean-Romain/lidR/issues/39)] interpolation with duplicated ground points


## lidR v1.0.2 (Release date: 2016-12-31)

Third submission

* Change: explain LiDAR in the Description - requested by Kurt Hornik.

## lidR v1.0.1 (Release date: 2016-12-30)

Second submission - rejected

* Change: split the package in two parts. 'lidR' relies on 'rlas' to read binary files.

## lidR v1.0.0 (Release date: 201-12-16)

First submission - rejected<|MERGE_RESOLUTION|>--- conflicted
+++ resolved
@@ -1,4 +1,3 @@
-<<<<<<< HEAD
 ## lidR v2.0.0 (in development)
 
 **Exemple files**
@@ -72,14 +71,14 @@
 * New: `lastrees_hamraz` function with Hamraz et al. (2016) algorithm.
 * New: `lastrees_mcwatershed` function with a marker-controlled watershed.
 * Change: following new `tree_detection` outputs type, `lastrees` algorithms that expect tree tops (seeds) now expect the seed as a `SpatialPointsDataFrame`.
-=======
+
+
 ## lidR v1.6.1
 
 #### BUG FIXES
 
 * [[#161](https://github.com/Jean-Romain/lidR/pull/161)] Fix tree ID matching.
 * Fix undefined variable in cluster_apply on max and linux if multicore processing is used.
->>>>>>> 74df418c
 
 
 ## lidR v1.6.0 (2018-07-20)
