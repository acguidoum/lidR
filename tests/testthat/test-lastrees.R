--- conflicted
+++ resolved
@@ -18,15 +18,9 @@
   expect_equal(sort(unique(seg1[])), 1:39)
 
   # Test if a seed is not in the chm
-<<<<<<< HEAD
   old = ttops@coords
   ttops@coords[1,1] <- 0
-  expect_error(lastrees_dalponte(las, chm, ttops, extra = T), "outside")
-=======
-  old = ttopsdf[1,1]
-  ttopsdf[1,1] <- 0
-  expect_warning(lastrees_dalponte(las, chm, ttopsdf, extra = T), "outside")
->>>>>>> 74df418c
+  expect_warning(lastrees_dalponte(las, chm, ttops, extra = T), "outside")
 
   # Test if seed IDs are propagated
   ttops@coords <- old
