--- conflicted
+++ resolved
@@ -65,34 +65,7 @@
   assertive::assert_all_are_in_closed_range(th_seed, 0, 1)
   assertive::assert_all_are_in_closed_range(th_cr, 0, 1)
 
-<<<<<<< HEAD
   cells = raster::cellFromXY(chm, treetops)
-=======
-  if (is(treetops, "data.frame"))
-  {
-    treetops_df = treetops
-
-    if (ncol(treetops_df) > 3)
-      treetops_df[[3]] = treetops_df[[4]]
-    else if (ncol(treetops_df) == 3)
-    {
-      if (names(treetops_df)[3] == "Z")
-        treetops_df[[3]] = 1:nrow(treetops_df)
-    }
-  }
-  else if(is(treetops, "RasterLayer"))
-  {
-    treetops_df = raster::as.data.frame(treetops, xy = TRUE, na.rm = TRUE)
-
-    if (length(unique(treetops_df[, 3])) != nrow(treetops_df))
-      stop("Duplicated seed IDs.", call. = FALSE)
-  }
-  else
-    stop("'treetops' format not recognized.", call. = FALSE)
-
-
-  cells = raster::cellFromXY(chm, treetops_df[,1:2])
->>>>>>> 74df418c
 
   if (anyNA(cells))
   {
@@ -106,13 +79,8 @@
     cells = cells[no_na]
   }
 
-<<<<<<< HEAD
   rtreetops = raster::raster(chm)
   suppressWarnings(rtreetops[cells] <- treetops@data[, "treeID"])
-=======
-  treetops = raster::raster(chm)
-  suppressWarnings(treetops[cells] <- treetops_df[[3]])
->>>>>>> 74df418c
 
   Canopy <- raster::as.matrix(chm)
   Canopy <- t(apply(Canopy, 2, rev))
