--- conflicted
+++ resolved
@@ -65,10 +65,6 @@
 #' @param files array of characters or a \link[lidR:catalog]{LAScatalog} object
 #' @param select character. select only columns of interest to save memory (see details)
 #' @param filter character. streaming filters - filter data while reading the file (see details)
-<<<<<<< HEAD
-#' @param ... compatibility with former arguments from lidR (<= 1.2.1) and extra bytes loading (see details).
-=======
->>>>>>> 394ba638
 #'
 #' @return A LAS object
 #' @export readLAS
@@ -210,75 +206,9 @@
   if ("F" %is_in% options) Fl <- TRUE
   if ("C" %is_in% options) C <- TRUE
 
-<<<<<<< HEAD
-
-  aargsin = list(...) # additionnal arguments
-
-  # Extra Bytes
-  if(!is.null(aargsin$eb))
-    eb = aargsin$eb
-
-
-  # ===========================
-  # Former syntax compatibility
-  # ===========================
-
-  oldnames = c("Intensity", "ReturnNumber", "NumberOfReturns", "ScanDirectionFlag", "EdgeOfFlightline", "Classification", "ScanAngle", "UserData", "PointSourceID", "RGB", "pulseID", "flightlineID", "color", "XYZonly")
-  pnames   = names(aargsin)
-
-  if (any(pnames %in% oldnames))
-  {
-    message("In 'readLAS', arguments used to select columns are deprecated, please use the new argument 'select' instead.", call. = FALSE)
-
-    if (!is.null(aargsin$Intensity))
-      i <- aargsin$Intensity
-
-    if (!is.null(aargsin$ReturnNumber))
-      r <- aargsin$ReturnNumber
-
-    if (!is.null(aargsin$NumberOfReturns))
-      n <- aargsin$NumberOfReturns
-
-    if (!is.null(aargsin$ScanDirectionFlag))
-      d <- aargsin$ScanDirectionFlag
-
-    if (!is.null(aargsin$EdgeOfFlightline))
-      e <- aargsin$EdgeOfFlightline
-
-    if (!is.null(aargsin$Classification))
-      c <- aargsin$Classification
-
-    if (!is.null(aargsin$ScanAngle))
-      a <- aargsin$ScanAngle
-
-    if (!is.null(aargsin$UserData))
-      u <- aargsin$UserData
-
-    if (!is.null(aargsin$PointSourceID))
-      p <- aargsin$PointSourceID
-
-    if (!is.null(aargsin$RGB))
-      RGB <- aargsin$RGB
-
-    if (!is.null(aargsin$color))
-      C <- aargsin$color
-
-    if (!is.null(aargsin$pulseID))
-      P <- aargsin$pulseID
-
-    if (!is.null(aargsin$flightlineID))
-      Fl <- aargsin$flightlineID
-
-    if (!is.null(aargsin$XYZonly))
-      i <- r <- n <- d <- e <- c <- a <- u <- p <- RGB <- t <- P <- Fl <- C <- FALSE
-
-    if (!is.null(aargsin$all))
-      i <- r <- n <- d <- e <- c <- a <- u <- p <- RGB <- t <- P <- Fl <- C <- TRUE
-=======
   if ((Fl | P) & !t) {
     t <- TRUE
     message("'t' has automatically been added in the selection to match other options")
->>>>>>> 394ba638
   }
 
   # ==================
