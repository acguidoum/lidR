# ===============================================================================
#
# PROGRAMMERS:
#
# jean-romain.roussel.1@ulaval.ca  -  https://github.com/Jean-Romain/lidR
#
# COPYRIGHT:
#
# Copyright 2016 Jean-Romain Roussel
#
# This file is part of lidR R package.
#
# lidR is free software: you can redistribute it and/or modify
# it under the terms of the GNU General Public License as published by
# the Free Software Foundation, either version 3 of the License, or
# (at your option) any later version.
#
# This program is distributed in the hope that it will be useful,
# but WITHOUT ANY WARRANTY; without even the implied warranty of
# MERCHANTABILITY or FITNESS FOR A PARTICULAR PURPOSE.  See the
# GNU General Public License for more details.
#
# You should have received a copy of the GNU General Public License
# along with this program.  If not, see <http://www.gnu.org/licenses/>
#
# ===============================================================================

#' Predefined standard metrics function
#'
#' Predefined function usable in \link[lidR:grid_metrics]{grid_metrics} and \link[lidR:cloud_metrics]{cloud_metrics}
#' and their convenient shortcuts. The philosophy of the \code{lidR} package is to provide an easy way
#' to compute user-defined metrics rather than to provide them. However, for efficiency, a set of standard metrics is
#' already predefined to save time. To use these functions please read the Details and Examples sections.
#'
#' The function names, their parameters and the output names of the metrics rely on a nomenclature chosen for brevity:
#' \itemize{
<<<<<<< HEAD
#' \item{\code{z}: refers to the elevation}
#' \item{\code{i}: refers to the intensity}
#' \item{\code{rn}: refers to the return number}
#' \item{\code{q}: refers to quantile}
#' \item{\code{a}: refers to the ScanAngle}
#' \item{\code{n}: refers to a number (a count)}
#' }
#' For example the metric named \code{zq60} refers to the elevation, quantile, 60 i.e. the 60th percentile of elevations. #' The metric \code{nground} refers to a count of the number of points classified as ground. 
#' The function \code{stdmetric_i} refers to metrics of intensity.A description of each existing metric can be found
=======
#' \item{\code{z}: refer to the elevation}
#' \item{\code{i}: refer to the intensity}
#' \item{\code{rn}: refer to the return number}
#' \item{\code{q}: refer to quantile}
#' \item{\code{a}: refer to the ScanAngle}
#' \item{\code{n}: refer to a number (a count)}
#' \item{\code{p}: refer to a percentatge}
#' }
#' For example the metric named \code{zq60} refer to the elavation, quantile, 60.
#' It's the 60th percentile of elevations. The metric \code{pground} refer to a percentage. It's the
#' percentage of returnclassified as ground. The function \code{stdmetric_i} refer to metrics of
#' intensity. If a doubt subsist you can retrive a description of each existing metric
>>>>>>> fbbe5758
#' on the lidR wiki page: https://github.com/Jean-Romain/lidR/wiki/stdmetrics.\cr\cr
#' Some functions have optional parameters. If these parameters are not provided the function
#' computes only a subset of existing metrics. For example \code{stdmetrics_i} requires the intensity
#' values, but if the elevation values are provided it can compute additional metrics such as cumulative
#' intensity at a given percentile of height.\cr\cr
#' Each function has a convenient associated variable. It is the name of the function, with a
#' dot before the name. This enables the function to be used without writing parameters. The cost
#' of such a feature is inflexibility. It corresponds to a predefined behaviour (see examples)
#'
#' @param x,y,z,i,a Coordinates of the points, Intensity and ScanAngle
#' @param rn,class ReturnNumber, Classification
#' @param pulseID The number referencing each pulse
#' @param dz Layer thickness for metrics requiring this data, such as \link[lidR:entropy]{entropy}
#' @examples
#' LASfile <- system.file("extdata", "Megaplot.laz", package="lidR")
#' lidar = readLAS(LASfile, all = TRUE)
#'
#' # All the predefined functions
#' lidar %>% grid_metrics(stdmetrics(X,Y,Z,Intensity, ScanAngle,
#'                                   ReturnNumber, Classification, pulseID,
#'                                   dz = 1))
#'
#' # Super convenient shortcut
#' lidar %>% grid_metrics(.stdmetrics)
#'
#' # Basic metrics from intensities
#' lidar %>% grid_metrics(stdmetrics_i(Intensity))
#'
#' # All the metrics from intensities
#' lidar %>% grid_metrics(stdmetrics_i(Intensity, Z, Classification, ReturnNumber))
#'
#' # Super convenient shortcut
#' lidar %>% grid_metrics(.stdmetrics_i)
#'
#' # Compute the metrics only on first return
#' lidar %>% lasfilterfirst %>% grid_metrics(.stdmetrics_z)
#'
#' # Compute the metrics with a threshold at 2 meters
#' lidar %>% lasfilter(Z > 2) %>% grid_metrics(.stdmetrics_z)
#'
#' # Works also with cloud_metrics
#' lidar %>% cloud_metrics(.stdmetrics)
#'
#' # Combine some predefined function with your own new metrics
#' # Here convenient shortcuts are no longer usable.
#' myMetrics = function(z, i)
#' {
#'   metrics = list(
#'     mymetric1 = mean(z*i),       # Mean of products of z by intensity
#'     mymetric2 = mean(z[i > 20])  # Mean elevation of point with an intensity > 20
#'   )
#'
#'   return( c(metrics, stdmetrics_z(z)) )
#' }
#'
#' lidar %>% grid_metrics(myMetrics(Z, Intensity))
#'
#' # You can write your own convenient shorcut like this:
#' .myMetrics = expression(myMetrics(Z,Intensity))
#'
#' lidar %>% grid_metrics(.myMetrics)
#' @seealso
#' \link[lidR:grid_metrics]{grid_metrics}
#' \link[lidR:cloud_metrics]{cloud_metrics}
#' @rdname stdmetrics
#' @export
stdmetrics = function(x, y, z, i, a, rn, class, pulseID, dz = 1)
{
  C  = stdmetrics_ctrl(x, y, z, a)
  Z  = stdmetrics_z(z, dz)
  I  = stdmetrics_i(i, z, class, rn)
  RN = stdmetrics_rn(rn, class)
  PU = stdmetrics_pulse(pulseID, rn)

  metrics = c(C, Z, I, RN, PU)
  return(metrics)
}

#' @rdname stdmetrics
#' @export
.stdmetrics = expression(stdmetrics(X,Y,Z,Intensity, ScanAngle, ReturnNumber, Classification, pulseID, dz = 1))

#' Gap fraction profile
#'
#' Computes the gap fraction profile using the method of Bouvier et al. (see reference)
#'
#' The function assesses the number of laser points that actually reached the layer
#' z+dz and those that passed through the layer [z, z+dz]. By definition the layer 0
#' will always return 0 because no returns pass through the ground. Therefore, the layer 0 is removed
#' from the returned results.
#'
#' @param z vector of positive z coordinates
#' @param dz numeric. The thickness of the layers used (height bin)
#' @return A data.frame containing the bin elevations (z) and the gap fraction for each bin (gf)
#' @examples
#' z = c(rnorm(1e4, 25, 6), rgamma(1e3, 1, 8)*6, rgamma(5e2, 5,5)*10)
#' z = z[z<45 & z>0]
#'
#' hist(z, n=50)
#'
#' gapFraction = gap_fraction_profile(z)
#'
#' plot(gapFraction, type="l", xlab="Elevation", ylab="Gap fraction")
#' @references Bouvier, M., Durrieu, S., Fournier, R. a, & Renaud, J. (2015).  Generalizing predictive models of forest inventory attributes using an area-based approach with airborne LiDAR data. Remote Sensing of Environment, 156, 322-334. http://doi.org/10.1016/j.rse.2014.10.004
#' @seealso \link[lidR:LAD]{LAD}
#' @export gap_fraction_profile
gap_fraction_profile = function (z, dz = 1)
{
  maxz = max(z)

  bk = seq(0, ceiling(maxz), dz)

  histogram = graphics::hist(z, breaks = bk, plot = F)
  h = histogram$mids
  p = histogram$counts/sum(histogram$count)

  p = c(p, 0)

  cs = cumsum(p)
  i = data.table::shift(cs) /cs
  i[is.na(i)] = 0

  i[is.nan(i)] = NA

  z = h[-1]
  i = i[-c(1, length(i))]

  return(data.frame(z, gf = i))
}

#' Leaf area density
#'
#' Computes a leaf area density profile based on the method of Bouvier et al. (see reference)
#'
#' The function assesses the number of laser points that actually reached the layer
#' z+dz and those that passed through the layer [z, z+dz] (see \link[lidR:gap_fraction_profile]{gap_fraction_profile}).
#' Then it computes the log of this quantity and divides it by the extinction coefficient k as described in Bouvier
#' et al. By definition the layer 0 will always return infinity because no returns pass through
#' the ground. Therefore, the layer 0 is removed from the returned results.
#'
#' @param z vector of positive z coordinates
#' @param dz numeric. The thickness of the layers used (height bin)
#' @param k numeric. is the extinction coefficient
#' @return A data.frame containing the bin elevations (z) and leaf area density for each bin (lad)
#' @examples
#' z = c(rnorm(1e4, 25, 6), rgamma(1e3, 1, 8)*6, rgamma(5e2, 5,5)*10)
#' z = z[z<45 & z>0]
#'
#' lad = LAD(z)
#'
#' plot(lad, type="l", xlab="Elevation", ylab="Leaf area density")
#' @references Bouvier, M., Durrieu, S., Fournier, R. a, & Renaud, J. (2015).  Generalizing predictive models of forest inventory attributes using an area-based approach with airborne LiDAR data. Remote Sensing of Environment, 156, 322-334. http://doi.org/10.1016/j.rse.2014.10.004
#' @seealso \link[lidR:gap_fraction_profile]{gap_fraction_profile}
#' @export LAD
LAD = function(z, dz = 1, k = 0.5) # (Bouvier et al. 2015)
{
	ld = gap_fraction_profile(z, dz)

	if(anyNA(ld))
	  return(NA_real_)

	lad = ld$gf
	lad = -log(lad)/k

	lad[is.infinite(lad)] = NA

	lad = lad

	return(data.frame(z = ld$z, lad))
}

#' Normalized Shannon diversity index
#'
#' A normalized Shannon vertical complexity index
#'
#' The Shannon diversity index is a measure for quantifying diversity and is
#' based on the number and frequency of species present. This index, developed by
#' Shannon and Weaver for use in information theory, was successfully transferred
#' to the description of species diversity in biological systems (Shannon 1948).
#' Here it is applied to quantify the diversity and the evenness of an elevational distribution
#' of LiDAR points. It makes bins between 0 and the maximum elevation.
#'
#' @param z vector of positive z coordinates
#' @param by numeric. The thickness of the layers used (height bin)
#' @param zmax numeric. Used to turn the function entropy to the function \link[lidR:VCI]{VCI}.
#' @seealso
#' \link[lidR:VCI]{VCI}
#' @examples
#' z = runif(10000, 0, 10)
#'
#' # expected to be close to 1. The highest diversity is given for a uniform distribution
#' entropy(z, by = 1)
#'
#'  z = runif(10000, 9, 10)
#'
#' # Must be 0. The lowest diversity is given for a unique possibility
#' entropy(z, by = 1)
#'
#' z = abs(rnorm(10000, 10, 1))
#'
#' # expected to be between 0 and 1.
#' entropy(z, by = 1)
#' @references
#' Pretzsch, H. (2008). Description and Analysis of Stand Structures. Springer Berlin Heidelberg. http://doi.org/10.1007/978-3-540-88307-4 (pages 279-280)
#' Shannon, Claude E. (1948), "A mathematical theory of communication," Bell System Tech. Journal 27, 379-423, 623-656.
#' @return A number between 0 and 1
#' @export entropy
entropy = function(z, by = 1, zmax = NULL)
{
  # Fixed entropy (van Ewijk et al. (2011)) or flexible entropy
  if(is.null(zmax))
	  zmax = max(z)

	# If zmax < 3 it is meaningless to compute entropy
	if(zmax < 2)
		return(NA_real_)

  if(min(z) < 0)
    stop("Entropy found negatives values. Returned NA.")

	# Define the x meters bins from 0 to zmax (rounded to the next integer)
	bk = seq(0, ceiling(zmax), by)

	# Compute the p for each bin
	hist = hist(z, breaks = bk, plot=F)$count
	hist = hist/sum(hist)

	# Remove bin where there are no points because of log(0)
	p    = hist[hist > 0]
	pref = rep(1/length(hist), length(hist))

	# normalized entropy
	S = - sum(p*log(p)) / -sum(pref*log(pref))

	return(S)
}

#' Vertical Complexity Index
#'
#' A fixed normalization of the entropy function (see references)
#' @param z vector of z coordinates
#' @param by numeric. The thickness of the layers used (height bin)
#' @param zmax numeric. Used to turn the function entropy to the function vci.
#' @return A number between 0 and 1
#' @seealso
#' \link[lidR:entropy]{entropy}
#' @examples
#' z = runif(10000, 0, 10)
#'

#' VCI(z, by = 1, zmax = 20)
#'
#' z = abs(rnorm(10000, 10, 1))
#'
#' # expected to be closer to 0.
#' VCI(z, by = 1, zmax = 20)
#' @references van Ewijk, K. Y., Treitz, P. M., & Scott, N. A. (2011). Characterizing Forest Succession in Central Ontario using LAS-derived Indices. Photogrammetric Engineering and Remote Sensing, 77(3), 261-269. Retrieved from <Go to ISI>://WOS:000288052100009
#' @export VCI
VCI = function(z, zmax, by = 1)
{
  z = z[z < zmax]

  return(entropy(z, by, zmax))
}

#' fractal_dimension
#'
#' Computes the fractal dimension of a surface. The fractal dimension is a measure
#' of roughness.
#'
#' Fractal dimension computes the roughness based on the box counting method (see Taud and Parrot).
#' If the input has an NA value, it returns NA. If the input is too small it returns NA.
#' If the input matrix is not a square matrix, the function cuts the input matrix to create a square matrix.
#' @param mtx numeric matrix that is the representation of a surface model
#' @return numeric. A number between 0 and 3. 3 being the dimension of a volume
#' @references Taud, H., & Parrot, J.-F. (2005). Mesure de la rugosite des MNT a l'aide de la dimension fractale. Geomorphologie : Relief, Processus, Environnement, 4, 327-338. http://doi.org/10.4000/geomorphologie.622
#' @examples
#' mtx = matrix(runif(100), 10, 10)
#' fractal_dimension(mtx)
#' @export fractal_dimension
fractal_dimension = function(mtx)
{
  if( sum(is.na(mtx)) > 0 )
    return(NA_real_)

  size = min(dim(mtx))

  if( size < 6)
    return(NA_real_)

  size = ifelse(size %% 2 == 0, size, size-1)

  mtx = mtx[1:size, 1:size]

  q = 1:size
  q = q[size %% q == 0]

  if(length(q) < 3)
    return(as.numeric(NA))

  nbbox = sapply(q, .countBox, mtx=mtx)

  lm = stats::lm(log(nbbox) ~ log(q))

  return(abs(as.numeric(stats::coefficients(lm)[2])))
}

.countBox = function(q, mtx)
{
	  rg <- (row(mtx)-1)%/%q+1
    cg <- (col(mtx)-1)%/%q+1
    rci <- (rg-1)*max(cg) + cg
    N <- prod(dim(mtx))/(q^2)

	  lasclip = lapply(1:N, function(x) mtx[rci==x])
	  box = sapply(lasclip,max)/q

	  return(sum(box))
}

#' @rdname stdmetrics
#' @export
stdmetrics_z = function(z, dz = 1)
{
  zmax <- zmean <- zsd <- zcv <- zskew <- zkurt <- zentropy <- NULL

  n = length(z)
  zmax  = max(z)
  zmean = mean(z)

  probs = seq(0.05, 0.95, 0.05)
  zq 	  = as.list(stats::quantile(z, probs))
  names(zq) = paste("zq", probs*100, sep="")

  d =  hist(z, breaks = seq(0, zmax, zmax/10), plot=F)
  d = d$counts / sum(d$counts)*100
  d = cumsum(d)[1:9]
  d = as.list(d)
  names(d) = paste0("zpcum", 1:9)

  metrics = list(
    zmax  = zmax,
    zmean = zmean,
    zsd   = stats::sd(z),
    zskew = (sum((z - zmean)^3)/n)/(sum((z - zmean)^2)/n)^(3/2),
    zkurt = n * sum((z - zmean)^4)/(sum((z - zmean)^2)^2),
    zentropy  = entropy(z, dz)
  )

  metrics = c(metrics, zq, d)

  return(metrics)
}

#' @rdname stdmetrics
#' @export
.stdmetrics_z = expression(stdmetrics_z(Z, dz =1))

#' @rdname stdmetrics
#' @export
stdmetrics_i = function(i, z = NULL, class = NULL, rn = NULL)
{
  itot <- imax <- imean <- isd <- icv <- iskew <- ikurt <- NULL
  icumzq10 <- icumzq30 <- icumzq50 <- icumzq70 <- icumzq90 <- NULL
  itot1st <- itot2sd <- itot3rd <- itot4th  <- itot5th <- NULL

  n = length(i)
  itot = sum(i)
  imean = mean(i)

  probs = seq(0.05, 0.95, 0.05)
  iq 	  = as.list(stats::quantile(i, probs))
  names(iq) = paste("iq", probs*100, sep="")

  metrics = list(
    itot = itot,
    imax  = max(i),
    imean = imean,
    isd   = stats::sd(i),
    iskew = (sum((i - imean)^3)/n)/(sum((i - imean)^2)/n)^(3/2),
    ikurt = n * sum((i - imean)^4)/(sum((i - imean)^2)^2)
  )

  if(!is.null(class))
  {
    metrics = c(metrics, list(ipground = sum(i[class == 2])/itot*100))
  }

  if(!is.null(z))
  {
    zq = stats::quantile(z, probs = seq(0.1, 0.9, 0.2))

    ipcum = list(
      ipcumzq10 = sum(i[z <= zq[1]])/itot*100,
      ipcumzq30 = sum(i[z <= zq[2]])/itot*100,
      ipcumzq50 = sum(i[z <= zq[3]])/itot*100,
      ipcumzq70 = sum(i[z <= zq[3]])/itot*100,
      ipcumzq90 = sum(i[z <= zq[5]])/itot*100
    )

    metrics = c(metrics, ipcum)
  }

  if(!is.null(rn))
  {
    ip = list(
      ip1st = sum(i[rn == 1])/itot*100,
      ip2nd = sum(i[rn == 2])/itot*100,
      ip3rd = sum(i[rn == 3])/itot*100,
      ip4th = sum(i[rn == 4])/itot*100,
      ip5th = sum(i[rn == 5])/itot*100
    )

    metrics = c(metrics, ip)
  }

  return(metrics)
}

#' @rdname stdmetrics
#' @export
.stdmetrics_i = expression(stdmetrics_i(Intensity, Z, Classification, ReturnNumber))

#' @rdname stdmetrics
#' @export
stdmetrics_rn = function(rn, class = NULL)
{
  nground <- NULL

  n = length(rn)

  prn = table(factor(rn, levels=c(1:9)))/n*100
  prn = as.list(prn)
  names(prn) = paste0("p", names(prn), "th")

  metrics = prn

  if(!is.null(class))
  {
    metrics = c(metrics, list(pground = sum(class == 2)/n*100))
  }

  return(metrics)
}

#' @rdname stdmetrics
#' @export
.stdmetrics_rn = expression(stdmetrics_rn(ReturnNumber, Classification))


#' @rdname stdmetrics
#' @export
stdmetrics_pulse = function(pulseID, rn)
{
  . <- nr <- NULL

  n = length(rn)

  dt = data.table::data.table(pulseID, rn)

  np_with_x_return = dt[, .(nr = max(rn)), by = pulseID][, .N, by = nr]
  data.table::setorder(np_with_x_return, nr)

  np = numeric(9)
  names(np) = paste0("ppulse", 1:9, "return")
  np[np_with_x_return$nr] = np_with_x_return$N/n*100
  np = as.list(np)

  return(np)
}

#' @rdname stdmetrics
#' @export
.stdmetrics_pulse = expression(stdmetrics_pulse(pulseID, ReturnNumber))

#' @rdname stdmetrics
#' @export
stdmetrics_ctrl = function(x, y, z, a)
{
  xmax = max(x)
  ymax = max(y)
  xmin = min(x)
  ymin = min(y)
  n    = length(z)
  angle = abs(a)
  area = (xmax - xmin)*(ymax - ymin)

  metrics = list(
    n    = n,
    area = area,
    angle = mean(angle)
  )

  return(metrics)
}

#' @rdname stdmetrics
#' @export
.stdmetrics_ctrl = expression(stdmetrics_ctrl(X, Y, Z, ScanAngle))


# canopy = canopyMatrix(x,y,z, canopyResolution)

# canopyq    = as.numeric(quantile(canopy, seq(0.1, 0.9, 0.2), na.rm=T))
#
# canopymean = mean(canopy, na.rm=T)
# canopysd   = sd(canopy, na.rm=T)
# canopycv   = canopysd/canopymean
#
# canopyq10  = canopyq[1]
# canopyq30  = canopyq[2]
# canopyq50  = canopyq[3]
# canopyq70  = canopyq[4]
# canopyq90  = canopyq[5]
#
# canopyfd   = fractal.dimension(canopy)
#
# perc.canopy.na = sum(is.na(canopy))/length(canopy) * 100
#
# CC2  = sum(canopy > 2, na.rm=T)/length(canopy)*100
# CC10 = sum(canopy > 10, na.rm=T)/length(canopy)*100
# CC20 = sum(canopy > 20, na.rm=T)/length(canopy)*100
# CC30 = sum(canopy > 30, na.rm=T)/length(canopy)*100
# CC40 = sum(canopy > 40, na.rm=T)/length(canopy)*100<|MERGE_RESOLUTION|>--- conflicted
+++ resolved
@@ -27,14 +27,13 @@
 
 #' Predefined standard metrics function
 #'
-#' Predefined function usable in \link[lidR:grid_metrics]{grid_metrics} and \link[lidR:cloud_metrics]{cloud_metrics}
+#' Predefined functions usable in \link[lidR:grid_metrics]{grid_metrics} and \link[lidR:cloud_metrics]{cloud_metrics}
 #' and their convenient shortcuts. The philosophy of the \code{lidR} package is to provide an easy way
-#' to compute user-defined metrics rather than to provide them. However, for efficiency, a set of standard metrics is
-#' already predefined to save time. To use these functions please read the Details and Examples sections.
+#' to compute user-defined metrics rather than to provide them. However, for efficiency and to save time, a set of 
+#' standard metrics has been predefined. To use these functions please read the Details and Examples sections.
 #'
 #' The function names, their parameters and the output names of the metrics rely on a nomenclature chosen for brevity:
 #' \itemize{
-<<<<<<< HEAD
 #' \item{\code{z}: refers to the elevation}
 #' \item{\code{i}: refers to the intensity}
 #' \item{\code{rn}: refers to the return number}
@@ -44,20 +43,6 @@
 #' }
 #' For example the metric named \code{zq60} refers to the elevation, quantile, 60 i.e. the 60th percentile of elevations. #' The metric \code{nground} refers to a count of the number of points classified as ground. 
 #' The function \code{stdmetric_i} refers to metrics of intensity.A description of each existing metric can be found
-=======
-#' \item{\code{z}: refer to the elevation}
-#' \item{\code{i}: refer to the intensity}
-#' \item{\code{rn}: refer to the return number}
-#' \item{\code{q}: refer to quantile}
-#' \item{\code{a}: refer to the ScanAngle}
-#' \item{\code{n}: refer to a number (a count)}
-#' \item{\code{p}: refer to a percentatge}
-#' }
-#' For example the metric named \code{zq60} refer to the elavation, quantile, 60.
-#' It's the 60th percentile of elevations. The metric \code{pground} refer to a percentage. It's the
-#' percentage of returnclassified as ground. The function \code{stdmetric_i} refer to metrics of
-#' intensity. If a doubt subsist you can retrive a description of each existing metric
->>>>>>> fbbe5758
 #' on the lidR wiki page: https://github.com/Jean-Romain/lidR/wiki/stdmetrics.\cr\cr
 #' Some functions have optional parameters. If these parameters are not provided the function
 #' computes only a subset of existing metrics. For example \code{stdmetrics_i} requires the intensity
@@ -128,7 +113,7 @@
 {
   C  = stdmetrics_ctrl(x, y, z, a)
   Z  = stdmetrics_z(z, dz)
-  I  = stdmetrics_i(i, z, class, rn)
+  I  = stdmetrics_i(i, class, rn)
   RN = stdmetrics_rn(rn, class)
   PU = stdmetrics_pulse(pulseID, rn)
 
@@ -383,31 +368,21 @@
 stdmetrics_z = function(z, dz = 1)
 {
   zmax <- zmean <- zsd <- zcv <- zskew <- zkurt <- zentropy <- NULL
-
   n = length(z)
-  zmax  = max(z)
-  zmean = mean(z)
 
   probs = seq(0.05, 0.95, 0.05)
   zq 	  = as.list(stats::quantile(z, probs))
   names(zq) = paste("zq", probs*100, sep="")
 
-  d =  hist(z, breaks = seq(0, zmax, zmax/10), plot=F)
-  d = d$counts / sum(d$counts)*100
-  d = cumsum(d)[1:9]
-  d = as.list(d)
-  names(d) = paste0("zpcum", 1:9)
-
   metrics = list(
-    zmax  = zmax,
-    zmean = zmean,
+    zmax = max(z),
+    zmean = mean(z),
     zsd   = stats::sd(z),
     zskew = (sum((z - zmean)^3)/n)/(sum((z - zmean)^2)/n)^(3/2),
     zkurt = n * sum((z - zmean)^4)/(sum((z - zmean)^2)^2),
     zentropy  = entropy(z, dz)
   )
-
-  metrics = c(metrics, zq, d)
+  metrics = c(metrics, zq)
 
   return(metrics)
 }
@@ -423,19 +398,16 @@
   itot <- imax <- imean <- isd <- icv <- iskew <- ikurt <- NULL
   icumzq10 <- icumzq30 <- icumzq50 <- icumzq70 <- icumzq90 <- NULL
   itot1st <- itot2sd <- itot3rd <- itot4th  <- itot5th <- NULL
-
   n = length(i)
-  itot = sum(i)
-  imean = mean(i)
 
   probs = seq(0.05, 0.95, 0.05)
   iq 	  = as.list(stats::quantile(i, probs))
   names(iq) = paste("iq", probs*100, sep="")
 
   metrics = list(
-    itot = itot,
+    itot = sum(i),
     imax  = max(i),
-    imean = imean,
+    imean = mean(i),
     isd   = stats::sd(i),
     iskew = (sum((i - imean)^3)/n)/(sum((i - imean)^2)/n)^(3/2),
     ikurt = n * sum((i - imean)^4)/(sum((i - imean)^2)^2)
@@ -443,35 +415,35 @@
 
   if(!is.null(class))
   {
-    metrics = c(metrics, list(ipground = sum(i[class == 2])/itot*100))
+    metrics = c(metrics, list(itotground = sum(i[class == 2])))
   }
 
   if(!is.null(z))
   {
     zq = stats::quantile(z, probs = seq(0.1, 0.9, 0.2))
 
-    ipcum = list(
-      ipcumzq10 = sum(i[z <= zq[1]])/itot*100,
-      ipcumzq30 = sum(i[z <= zq[2]])/itot*100,
-      ipcumzq50 = sum(i[z <= zq[3]])/itot*100,
-      ipcumzq70 = sum(i[z <= zq[3]])/itot*100,
-      ipcumzq90 = sum(i[z <= zq[5]])/itot*100
+    icum = list(
+      icumzq10 = sum(i[z <= zq[1]]),
+      icumzq30 = sum(i[z <= zq[2]]),
+      icumzq50 = sum(i[z <= zq[3]]),
+      icumzq70 = sum(i[z <= zq[3]]),
+      icumzq90 = sum(i[z <= zq[5]])
     )
 
-    metrics = c(metrics, ipcum)
+    metrics = c(metrics, icum)
   }
 
   if(!is.null(rn))
   {
-    ip = list(
-      ip1st = sum(i[rn == 1])/itot*100,
-      ip2nd = sum(i[rn == 2])/itot*100,
-      ip3rd = sum(i[rn == 3])/itot*100,
-      ip4th = sum(i[rn == 4])/itot*100,
-      ip5th = sum(i[rn == 5])/itot*100
+    itox = list(
+      itot1st = sum(i[rn == 1]),
+      itot2nd = sum(i[rn == 2]),
+      itot3rd = sum(i[rn == 3]),
+      itot4th = sum(i[rn == 4]),
+      itot5th = sum(i[rn == 5])
     )
 
-    metrics = c(metrics, ip)
+    metrics = c(metrics, itox)
   }
 
   return(metrics)
@@ -488,16 +460,15 @@
   nground <- NULL
 
   n = length(rn)
-
-  prn = table(factor(rn, levels=c(1:9)))/n*100
-  prn = as.list(prn)
-  names(prn) = paste0("p", names(prn), "th")
-
-  metrics = prn
+  nrn = table(factor(rn, levels=c(1:9)))
+  nrn = as.list(nrn)
+  names(nrn) = paste0("n", names(nrn), "th")
+
+  metrics = nrn
 
   if(!is.null(class))
   {
-    metrics = c(metrics, list(pground = sum(class == 2)/n*100))
+    metrics = c(metrics, list(nground = sum(class == 2)))
   }
 
   return(metrics)
@@ -513,8 +484,6 @@
 stdmetrics_pulse = function(pulseID, rn)
 {
   . <- nr <- NULL
-
-  n = length(rn)
 
   dt = data.table::data.table(pulseID, rn)
 
@@ -522,8 +491,8 @@
   data.table::setorder(np_with_x_return, nr)
 
   np = numeric(9)
-  names(np) = paste0("ppulse", 1:9, "return")
-  np[np_with_x_return$nr] = np_with_x_return$N/n*100
+  names(np) = paste0("npulse", 1:9, "return")
+  np[np_with_x_return$nr] = np_with_x_return$N
   np = as.list(np)
 
   return(np)
