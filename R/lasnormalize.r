# ===============================================================================
#
# PROGRAMMERS:
#
# jean-romain.roussel.1@ulaval.ca  -  https://github.com/Jean-Romain/lidR
#
# COPYRIGHT:
#
# Copyright 2016 Jean-Romain Roussel
#
# This file is part of lidR R package.
#
# lidR is free software: you can redistribute it and/or modify
# it under the terms of the GNU General Public License as published by
# the Free Software Foundation, either version 3 of the License, or
# (at your option) any later version.
#
# This program is distributed in the hope that it will be useful,
# but WITHOUT ANY WARRANTY; without even the implied warranty of
# MERCHANTABILITY or FITNESS FOR A PARTICULAR PURPOSE.  See the
# GNU General Public License for more details.
#
# You should have received a copy of the GNU General Public License
# along with this program.  If not, see <http://www.gnu.org/licenses/>
#
# ===============================================================================



#' Subtract digital terrain model
#'
#' Subtract digital terrain model (DTM) from LiDAR data to create a dataset normalized with
#' the ground at 0. The DTM can originate from several sources e.g. from an external file or
#' computed by the user. It can also be computed on the fly. In this case the algorithm does
#' not use rasterized data and each point is interpolated. There is no inaccuracy due to the
#' discretization of the terrain the resolution of the terrain is virtually infinite (but
#' it is slower).\cr
#' Depending on the interpolation method, the edges of the dataset can be more or less poorly
#' interpolated. A buffer around the region of interest is always recommended to avoid edge
#' effects.
#'
#' \describe{
#' \item{\code{knnidw}}{Interpolation is done using a k-nearest neighbour (KNN) approach with
#' an inverse distance weighting (IDW). This is a fast but basic method for spatial
#' data interpolation.}
#' \item{\code{delaunay}}{Interpolation based on Delaunay triangulation. It makes a linear
#' interpolation within each triangle. There are usually few points outside the convex hull,
#' determined by the ground points at the very edge of the dataset which cannot be interpolated
#' with a triangulation. Extrapolation is done using knnidw.}
#' \item{\code{kriging}}{Interpolation is done by universal kriging using the \link[gstat:krige]{krige}
#' function. This method combines the KNN approach with the kriging approach. For each point of interest
#' it kriges the terrain using the k-nearest neighbour ground points. This method is more difficult
#' to manipulate but it is also the most advanced method for interpolating spatial data. }
#' }
#'
#' @param las a LAS object
#' @param dtm a \link[raster:raster]{RasterLayer} or a \code{lasmetrics} object computed with
#' \link[lidR:grid_terrain]{grid_terrain}.
#' @param method character. Used if \code{dtm = NULL}. Can be \code{"knnidw"},
#' \code{"delaunay"} or \code{"kriging"} (see \link{grid_terrain} for more details)
#' @param k numeric. Used if \code{dtm = NULL}. Number of k-nearest neighbours when the selected
#' method is either \code{"knnidw"} or \code{"kriging"}
#' @param p numeric. Power for invert distance weighting. Default 2.
#' @param model Used if \code{dtm = NULL}. A variogram model computed with \link[gstat:vgm]{vgm}
#' when the selected method is \code{"kriging"}. If NULL it performs an ordinary or weighted least
#' squares prediction.
#' @param copy By default the point cloud is updated in place by reference. User can force
#' the function to return a new point cloud. Set TRUE to get a compatibility with versions < 1.3.0
#' @return The function returns NULL. The LAS object is updated by reference. Z is now the normalized
#' elevation, A new column 'Zref' records the former elevations values. This is a way to save memory
#' avoiding copies of the point cloud. But if \code{copy = TRUE}, a new LAS object is returned and the
#' original one is not modified.
#' @examples
#' LASfile <- system.file("extdata", "Topography.laz", package="lidR")
#' las = readLAS(LASfile)
#'
#' plot(las)
#'
#' # --- First option: compute a raster DTM with grid_terrain ---
#' # (or read it from a file)
#'
#' dtm = grid_terrain(las, method = "kriging", k = 10L)
#' lasnormalize(las, dtm)
#'
#' plot(dtm)
#' plot(las)
#'
#' # --- Second option: interpolate each point (no discretization) ---
#' las = readLAS(LASfile)
#'
#' lasnormalize(las, method = "kriging", k = 10L, model = gstat::vgm(0.59, "Sph", 874))
#' plot(las)
#' @seealso
#' \link[raster:raster]{raster}
#' \link[lidR:grid_terrain]{grid_terrain}
#' @export
lasnormalize = function(las, dtm = NULL, method, k = 10L, p = 1, model = gstat::vgm(.59, "Sph", 874), copy = FALSE)
{
  . <- Z <- Zref <- X <- Y <- Classification <- NULL

  stopifnotlas(las)


  if(is.null(dtm))
  {
<<<<<<< HEAD
    if (! "Classification" %in% names(las@data))
      stop("No field 'Classification' found.", call. = FALSE)

    if (fast_countequal(las@data$Classification, 2) == 0)
      stop("No ground point found in the point cloud.", call. = FALSE)

    Zground = interpolate(las@data[Classification == 2, .(X,Y,Z)], las@data[, .(X,Y)], method = method, k = k, model = model)
=======
    Zground = interpolate(las@data[Classification == 2, .(X,Y,Z)], las@data[, .(X,Y)], method = method, k = k, p = p, model = model)
>>>>>>> c1c7742c

    isna = is.na(Zground)
    nnas = sum(isna)

    if(nnas > 0)
      stop(paste0(nnas, " points were not normalizable. Process aborded."), call. = F)
  }
  else
  {
    if(is(dtm, "lasmetrics"))
      dtm = as.raster(dtm)

    if(!is(dtm, "RasterLayer"))
      stop("The terrain model is not a RasterLayer or a lasmetrics", call. = F)

    xres = raster::res(dtm)[1]
    xmin = dtm@extent@xmin
    ymin = dtm@extent@ymin
    dtm  = raster::as.matrix(dtm)
    Zground = fast_extract(dtm, las@data$X, las@data$Y, xmin, ymin, xres) # 15 times faster than raster::extract + much memory effcient

    isna = is.na(Zground)
    nnas = sum(isna)

    if(nnas > 0)
      stop(paste0(nnas, " points were not normalizable because the DTM contained NA values. Process aborded"), call. = F)
  }

  if (!copy)
  {
    las@data[, Zref := Z]
    las@data[, Z := round(Z - Zground, 3)]
    las@data[]
    update_list_by_ref(las@header@PHB, "Min Z", min(las@data$Z))
    update_list_by_ref(las@header@PHB, "Max Z", max(las@data$Z))
    lascheck(las@data, las@header)
    return(invisible())
  }
  else
  {
    norm = data.table::copy(las@data)
    norm[, Z := round(Z - Zground, 3)]
    return(LAS(norm, las@header))
  }
}

#' Convenient operator to lasnormalize
#'
#' @param e1 a LAS object
#' @param e2 a RasterLayer
#' @export
setMethod("-", c("LAS", "RasterLayer"), function(e1, e2)
{
  return(lasnormalize(e1,e2))
})<|MERGE_RESOLUTION|>--- conflicted
+++ resolved
@@ -103,17 +103,13 @@
 
   if(is.null(dtm))
   {
-<<<<<<< HEAD
     if (! "Classification" %in% names(las@data))
       stop("No field 'Classification' found.", call. = FALSE)
 
     if (fast_countequal(las@data$Classification, 2) == 0)
       stop("No ground point found in the point cloud.", call. = FALSE)
 
-    Zground = interpolate(las@data[Classification == 2, .(X,Y,Z)], las@data[, .(X,Y)], method = method, k = k, model = model)
-=======
     Zground = interpolate(las@data[Classification == 2, .(X,Y,Z)], las@data[, .(X,Y)], method = method, k = k, p = p, model = model)
->>>>>>> c1c7742c
 
     isna = is.na(Zground)
     nnas = sum(isna)
