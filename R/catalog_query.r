--- conflicted
+++ resolved
@@ -35,11 +35,7 @@
 #' It works only for tiles that are arranged in gridlines.
 #'
 #' @aliases catalog_queries
-<<<<<<< HEAD
-#' @param obj A Catalog object        if(!lasfilter.filter(&lasreader->point))
-=======
 #' @param obj A Catalog object
->>>>>>> 51895be0
 
 #' @param x vector. A set of x coordinates corresponding to the center of the ROI
 #' @param y vector. A set of y coordinates corresponding to the center of the ROI
